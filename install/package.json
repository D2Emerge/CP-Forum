--- conflicted
+++ resolved
@@ -108,11 +108,7 @@
         "nodebb-plugin-spam-be-gone": "2.3.0",
         "nodebb-plugin-web-push": "0.7.2",
         "nodebb-rewards-essentials": "1.0.0",
-<<<<<<< HEAD
-        "nodebb-theme-harmony": "2.0.14",
-=======
         "nodebb-theme-harmony": "2.0.16",
->>>>>>> c3f8222f
         "nodebb-theme-lavender": "7.1.17",
         "nodebb-theme-peace": "2.2.38",
         "nodebb-theme-persona": "14.0.12",
