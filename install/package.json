{
    "name": "nodebb",
    "license": "GPL-3.0",
    "description": "NodeBB Forum",
    "version": "3.8.2",
    "homepage": "https://www.nodebb.org",
    "repository": {
        "type": "git",
        "url": "https://github.com/NodeBB/NodeBB/"
    },
    "main": "app.js",
    "scripts": {
        "start": "node loader.js",
        "lint": "eslint --cache ./nodebb .",
        "test": "nyc --reporter=html --reporter=text-summary mocha",
        "coverage": "nyc report --reporter=text-lcov > ./coverage/lcov.info",
        "coveralls": "nyc report --reporter=text-lcov | coveralls && rm -r coverage"
    },
    "nyc": {
        "exclude": [
            "src/upgrades/*",
            "test/*"
        ]
    },
    "lint-staged": {
        "*.js": [
            "eslint --fix"
        ]
    },
    "dependencies": {
        "@adactive/bootstrap-tagsinput": "0.8.2",
        "@fontsource/inter": "5.0.18",
        "@fontsource/poppins": "5.0.14",
        "@fortawesome/fontawesome-free": "6.5.2",
        "@isaacs/ttlcache": "1.4.1",
        "@nodebb/spider-detector": "2.0.3",
        "@popperjs/core": "2.11.8",
        "ace-builds": "1.35.0",
        "archiver": "7.0.1",
        "async": "3.2.5",
        "autoprefixer": "10.4.19",
        "bcryptjs": "2.4.3",
        "benchpressjs": "2.5.1",
        "body-parser": "1.20.2",
        "bootbox": "6.0.0",
        "bootstrap": "5.3.3",
        "bootswatch": "5.3.3",
        "chalk": "4.1.2",
        "chart.js": "4.4.3",
        "cheerio": "^1.0.0-rc.12",
        "cli-graph": "3.2.2",
        "clipboard": "2.0.11",
        "colors": "1.4.0",
        "commander": "12.0.0",
        "compare-versions": "6.1.0",
        "compression": "1.7.4",
        "connect-flash": "0.1.1",
        "connect-mongo": "5.1.0",
        "connect-multiparty": "2.2.0",
        "connect-pg-simple": "9.0.1",
        "connect-redis": "7.1.1",
        "cookie-parser": "1.4.6",
        "cron": "3.1.7",
        "cropperjs": "1.6.2",
        "csrf-sync": "4.0.3",
        "daemon": "1.1.0",
        "diff": "5.2.0",
        "esbuild": "0.21.5",
        "express": "4.19.2",
        "express-session": "1.18.0",
        "express-useragent": "1.0.15",
        "fetch-cookie": "3.0.1",
        "file-loader": "6.2.0",
        "fs-extra": "11.2.0",
        "graceful-fs": "4.2.11",
        "helmet": "7.1.0",
        "html-to-text": "9.0.5",
        "imagesloaded": "5.0.0",
        "ipaddr.js": "2.2.0",
        "jquery": "3.7.1",
        "jquery-deserialize": "2.0.0",
        "jquery-form": "4.3.0",
        "jquery-serializeobject": "1.0.0",
        "jquery-ui": "1.13.3",
        "jsesc": "3.0.2",
        "json2csv": "5.0.7",
        "jsonwebtoken": "9.0.2",
        "lodash": "4.17.21",
        "logrotate-stream": "0.2.9",
        "lru-cache": "10.2.2",
        "mime": "3.0.0",
        "mkdirp": "3.0.1",
        "mongodb": "6.7.0",
        "morgan": "1.10.0",
        "mousetrap": "1.6.5",
        "multiparty": "4.2.3",
        "nconf": "0.12.1",
        "nodebb-plugin-2factor": "7.5.3",
        "nodebb-plugin-composer-default": "10.2.36",
        "nodebb-plugin-dbsearch": "6.2.5",
        "nodebb-plugin-emoji": "5.1.15",
        "nodebb-plugin-emoji-android": "4.0.0",
        "nodebb-plugin-markdown": "13.0.0-pre.6",
        "nodebb-plugin-mentions": "4.6.6",
        "nodebb-plugin-ntfy": "1.7.4",
        "nodebb-plugin-spam-be-gone": "2.2.2",
        "nodebb-rewards-essentials": "1.0.0",
<<<<<<< HEAD
        "nodebb-theme-harmony": "2.0.0-pre.27",
=======
        "nodebb-theme-harmony": "1.2.59",
>>>>>>> 515cae59
        "nodebb-theme-lavender": "7.1.8",
        "nodebb-theme-peace": "2.2.5",
        "nodebb-theme-persona": "13.3.21",
        "nodebb-widget-essentials": "7.0.16",
        "nodemailer": "6.9.13",
        "nprogress": "0.2.0",
        "passport": "0.7.0",
        "passport-http-bearer": "1.0.1",
        "passport-local": "1.0.0",
        "pg": "8.12.0",
        "pg-cursor": "2.11.0",
        "postcss": "8.4.38",
        "postcss-clean": "1.2.0",
        "progress-webpack-plugin": "1.0.16",
        "prompt": "1.3.0",
        "ioredis": "5.4.1",
        "rimraf": "5.0.7",
        "rss": "1.2.2",
        "rtlcss": "4.1.1",
        "sanitize-html": "2.13.0",
        "sass": "1.77.6",
        "semver": "7.6.2",
        "serve-favicon": "2.5.0",
        "sharp": "0.32.6",
        "sitemap": "8.0.0",
        "socket.io": "4.7.5",
        "socket.io-client": "4.7.5",
        "@socket.io/redis-adapter": "8.3.0",
        "sortablejs": "1.15.2",
        "spdx-license-list": "6.9.0",
        "terser-webpack-plugin": "5.3.10",
        "textcomplete": "0.18.2",
        "textcomplete.contenteditable": "0.1.1",
        "timeago": "1.6.7",
        "tinycon": "0.6.8",
        "toobusy-js": "0.5.1",
        "tough-cookie": "4.1.4",
        "validator": "13.12.0",
        "webpack": "5.92.0",
        "webpack-merge": "5.10.0",
        "winston": "3.13.0",
        "workerpool": "9.1.2",
        "xml": "1.0.1",
        "xregexp": "5.1.1",
        "yargs": "17.7.2",
        "zxcvbn": "4.4.2"
    },
    "devDependencies": {
        "@apidevtools/swagger-parser": "10.1.0",
        "@commitlint/cli": "19.3.0",
        "@commitlint/config-angular": "19.3.0",
        "coveralls": "3.1.1",
        "eslint": "8.57.0",
        "eslint-config-nodebb": "0.2.1",
        "eslint-plugin-import": "2.29.1",
        "grunt": "1.6.1",
        "grunt-contrib-watch": "1.1.0",
        "husky": "8.0.3",
        "jsdom": "24.1.0",
        "lint-staged": "15.2.7",
        "mocha": "10.4.0",
        "mocha-lcov-reporter": "1.3.0",
        "mockdate": "3.0.5",
        "nyc": "17.0.0",
        "smtp-server": "3.13.4"
    },
    "optionalDependencies": {
        "sass-embedded": "1.77.5"
    },
    "resolutions": {
        "*/jquery": "3.7.1"
    },
    "bugs": {
        "url": "https://github.com/NodeBB/NodeBB/issues"
    },
    "engines": {
        "node": ">=18"
    },
    "maintainers": [
        {
            "name": "Julian Lam",
            "email": "julian@nodebb.org",
            "url": "https://github.com/julianlam"
        },
        {
            "name": "Barış Soner Uşaklı",
            "email": "baris@nodebb.org",
            "url": "https://github.com/barisusakli"
        }
    ]
}<|MERGE_RESOLUTION|>--- conflicted
+++ resolved
@@ -105,11 +105,7 @@
         "nodebb-plugin-ntfy": "1.7.4",
         "nodebb-plugin-spam-be-gone": "2.2.2",
         "nodebb-rewards-essentials": "1.0.0",
-<<<<<<< HEAD
         "nodebb-theme-harmony": "2.0.0-pre.27",
-=======
-        "nodebb-theme-harmony": "1.2.59",
->>>>>>> 515cae59
         "nodebb-theme-lavender": "7.1.8",
         "nodebb-theme-peace": "2.2.5",
         "nodebb-theme-persona": "13.3.21",
