--- conflicted
+++ resolved
@@ -48,15 +48,9 @@
     "nodebb-plugin-soundpack-default": "0.1.4",
     "nodebb-plugin-spam-be-gone": "0.4.2",
     "nodebb-rewards-essentials": "0.0.5",
-<<<<<<< HEAD
-    "nodebb-theme-lavender": "2.0.11",
+    "nodebb-theme-lavender": "2.0.12",
     "nodebb-theme-persona": "4.0.2",
     "nodebb-theme-vanilla": "5.0.2",
-=======
-    "nodebb-theme-lavender": "2.0.12",
-    "nodebb-theme-persona": "4.0.1",
-    "nodebb-theme-vanilla": "5.0.1",
->>>>>>> 5db38e0f
     "nodebb-widget-essentials": "2.0.3",
     "npm": "^2.1.4",
     "passport": "^0.3.0",
