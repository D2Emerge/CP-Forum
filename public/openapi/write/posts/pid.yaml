get:
  tags:
    - posts
  summary: get a post
  description: This operation retrieves a post's data
  parameters:
    - in: path
      name: pid
      schema:
        type: string
      required: true
      description: a valid post id
      example: 1
  responses:
    '200':
      description: Post successfully retrieved
      content:
        application/json:
          schema:
            type: object
            properties:
              status:
                $ref: ../../components/schemas/Status.yaml#/Status
              response:
<<<<<<< HEAD
                type: object
                properties:
                  pid:
                    type: number
                  uid:
                    type: number
                    description: A user identifier
                  tid:
                    type: number
                    description: A topic identifier
                  content:
                    type: string
                  sourceContent:
                    type: string
                    description: If the pid is a remote post ID, and markdown was received, it will be saved in this property, and `content` will be emptied.
                    nullable: true
                  timestamp:
                    type: number
                  flagId:
                    type: number
                  deleted:
                    type: number
                  upvotes:
                    type: number
                  downvotes:
                    type: number
                  deleterUid:
                    type: number
                  edited:
                    type: number
                  replies:
                    type: number
                  bookmarks:
                    type: number
                  votes:
                    type: number
                  timestampISO:
                    type: string
                    description: An ISO 8601 formatted date string (complementing `timestamp`)
                  editedISO:
                    type: string
                    description: An ISO 8601 formatted date string (complementing `timestamp`)
                  upvoted:
                    type: boolean
                  downvoted:
                    type: boolean
                  attachments:
                    type: array
                    items:
                      type: string
                      description: A sha256 hash of the attachment (tied to the corresponding entry in the database)
=======
                allOf:
                  - type: object
                    properties:
                      pid:
                        type: number
                      uid:
                        type: number
                        description: A user identifier
                      tid:
                        type: number
                        description: A topic identifier
                      content:
                        type: string
                      timestamp:
                        type: number
                      flagId:
                        type: number
                      deleted:
                        type: number
                      upvotes:
                        type: number
                      downvotes:
                        type: number
                      deleterUid:
                        type: number
                      edited:
                        type: number
                      replies:
                        type: number
                      bookmarks:
                        type: number
                      votes:
                        type: number
                      timestampISO:
                        type: string
                        description: An ISO 8601 formatted date string (complementing `timestamp`)
                      editedISO:
                        type: string
                        description: An ISO 8601 formatted date string (complementing `timestamp`)
                      upvoted:
                        type: boolean
                      downvoted:
                        type: boolean
                      attachments:
                        type: array
                        items:
                          type: string
                          description: A sha256 hash of the attachment (tied to the corresponding entry in the database)
                  - type: object
                    description: Optional properties that may or may not be present (except for `pid`, which is always present, and is only here as a hack to pass validation)
                    properties:
                      pid:
                        type: number
                        description: A post identifier
                      sourceContent:
                        type: string
                        description: The markdown equivalent of a remote post content, as received (or fetched) from the remote site.
                    required:
                      - pid
>>>>>>> c17809e4
put:
  tags:
    - posts
  summary: edit a post
  description: This operation edits a post
  parameters:
    - in: path
      name: pid
      schema:
        type: string
      required: true
      description: a valid post id
      example: 1
  requestBody:
    required: true
    content:
      application/json:
        schema:
          type: object
          properties:
            content:
              type: string
              description: New post content
              example: New post content
            title:
              type: string
              description: Topic title, only accepted for main posts
              example: New title
          required:
            - content
  responses:
    '200':
      description: Post successfully edited
      content:
        application/json:
          schema:
            type: object
            properties:
              status:
                $ref: ../../components/schemas/Status.yaml#/Status
              response:
                allOf:
                  - $ref: ../../components/schemas/PostObject.yaml#/PostObject
                  - type: object
                    properties:
                      edited:
                        type: boolean
                      deleterUid:
                        type: number
delete:
  tags:
    - posts
  summary: purge a post
  description: This operation purges a post.
  parameters:
    - in: path
      name: pid
      schema:
        type: string
      required: true
      description: a valid post id
      example: 1
  responses:
    '200':
      description: Post successfully purged
      content:
        application/json:
          schema:
            type: object
            properties:
              status:
                $ref: ../../components/schemas/Status.yaml#/Status
              response:
                type: object
                properties: {}<|MERGE_RESOLUTION|>--- conflicted
+++ resolved
@@ -22,59 +22,6 @@
               status:
                 $ref: ../../components/schemas/Status.yaml#/Status
               response:
-<<<<<<< HEAD
-                type: object
-                properties:
-                  pid:
-                    type: number
-                  uid:
-                    type: number
-                    description: A user identifier
-                  tid:
-                    type: number
-                    description: A topic identifier
-                  content:
-                    type: string
-                  sourceContent:
-                    type: string
-                    description: If the pid is a remote post ID, and markdown was received, it will be saved in this property, and `content` will be emptied.
-                    nullable: true
-                  timestamp:
-                    type: number
-                  flagId:
-                    type: number
-                  deleted:
-                    type: number
-                  upvotes:
-                    type: number
-                  downvotes:
-                    type: number
-                  deleterUid:
-                    type: number
-                  edited:
-                    type: number
-                  replies:
-                    type: number
-                  bookmarks:
-                    type: number
-                  votes:
-                    type: number
-                  timestampISO:
-                    type: string
-                    description: An ISO 8601 formatted date string (complementing `timestamp`)
-                  editedISO:
-                    type: string
-                    description: An ISO 8601 formatted date string (complementing `timestamp`)
-                  upvoted:
-                    type: boolean
-                  downvoted:
-                    type: boolean
-                  attachments:
-                    type: array
-                    items:
-                      type: string
-                      description: A sha256 hash of the attachment (tied to the corresponding entry in the database)
-=======
                 allOf:
                   - type: object
                     properties:
@@ -134,7 +81,6 @@
                         description: The markdown equivalent of a remote post content, as received (or fetched) from the remote site.
                     required:
                       - pid
->>>>>>> c17809e4
 put:
   tags:
     - posts
