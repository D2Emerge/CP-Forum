--- conflicted
+++ resolved
@@ -53,31 +53,18 @@
 		components.get('groups/activity').find('.content img:not(.not-responsive)').addClass('img-responsive');
 
 		detailsPage.on('click', '[data-action]', function () {
-<<<<<<< HEAD
 			var btnEl = $(this);
 			var userRow = btnEl.parents('[data-uid]');
 			var ownerFlagEl = userRow.find('.member-name > i');
 			var isOwner = !ownerFlagEl.hasClass('invisible');
 			var uid = userRow.attr('data-uid');
 			var action = btnEl.attr('data-action');
-=======
-			var btnEl = $(this),
-				userRow = btnEl.parents('[data-uid]'),
-				ownerFlagEl = userRow.find('.member-name > i'),
-				isOwner = !ownerFlagEl.hasClass('invisible') ? true : false,
-				uid = userRow.attr('data-uid'),
-				action = btnEl.attr('data-action');
->>>>>>> cfc8884c
 
 			switch (action) {
 			case 'toggleOwnership':
 				socket.emit('groups.' + (isOwner ? 'rescind' : 'grant'), {
 					toUid: uid,
-<<<<<<< HEAD
-					groupName: groupName,
-=======
-					groupName: groupName
->>>>>>> cfc8884c
+					groupName: groupName,
 				}, function (err) {
 					if (!err) {
 						ownerFlagEl.toggleClass('invisible');
@@ -90,11 +77,7 @@
 			case 'kick':
 				socket.emit('groups.kick', {
 					uid: uid,
-<<<<<<< HEAD
-					groupName: groupName,
-=======
-					groupName: groupName
->>>>>>> cfc8884c
+					groupName: groupName,
 				}, function (err) {
 					if (!err) {
 						userRow.slideUp().remove();
@@ -112,11 +95,7 @@
 				Details.deleteGroup();
 				break;
 
-<<<<<<< HEAD
 			case 'join':	// intentional fall-throughs!
-=======
-			case 'join': // intentional fall-throughs!
->>>>>>> cfc8884c
 			case 'leave':
 			case 'accept':
 			case 'reject':
@@ -128,11 +107,7 @@
 			case 'rejectAll':
 				socket.emit('groups.' + action, {
 					toUid: uid,
-<<<<<<< HEAD
-					groupName: groupName,
-=======
-					groupName: groupName
->>>>>>> cfc8884c
+					groupName: groupName,
 				}, function (err) {
 					if (!err) {
 						ajaxify.refresh();
