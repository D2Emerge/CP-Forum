'use strict';


define('search', ['navigator', 'translator', 'storage'], function (nav, translator, storage) {
	var Search = {
		current: {},
	};

	Search.query = function (data, callback) {
		var term = data.term;

		// Detect if a tid was specified
		var topicSearch = term.match(/^in:topic-([\d]+) /);

		if (!topicSearch) {
			term = term.replace(/^[ ?#]*/, '');

			try {
				term = encodeURIComponent(term);
			} catch (e) {
				return app.alertError('[[error:invalid-search-term]]');
			}

			ajaxify.go('search?' + createQueryString(data));
			callback();
		} else {
			var cleanedTerm = term.replace(topicSearch[0], '');
			var tid = topicSearch[1];

			if (cleanedTerm.length > 0) {
				Search.queryTopic(tid, cleanedTerm, callback);
			}
		}
	};

	function createQueryString(data) {
		var searchIn = data.in || 'titlesposts';
		var postedBy = data.by || '';
		var query = {
			term: data.term,
			in: searchIn,
		};

		if (postedBy && (searchIn === 'posts' || searchIn === 'titles' || searchIn === 'titlesposts')) {
			query.by = postedBy;
		}

		if (data.categories && data.categories.length) {
			query.categories = data.categories;
			if (data.searchChildren) {
				query.searchChildren = data.searchChildren;
			}
		}

		if (data.hasTags && data.hasTags.length) {
			query.hasTags = data.hasTags;
		}

		if (parseInt(data.replies, 10) > 0) {
			query.replies = data.replies;
			query.repliesFilter = data.repliesFilter || 'atleast';
		}

		if (data.timeRange) {
			query.timeRange = data.timeRange;
			query.timeFilter = data.timeFilter || 'newer';
		}

		if (data.sortBy) {
			query.sortBy = data.sortBy;
			query.sortDirection = data.sortDirection;
		}

		if (data.showAs) {
			query.showAs = data.showAs;
		}

		$(window).trigger('action:search.createQueryString', {
			query: query,
<<<<<<< HEAD
			dom: data,
=======
			data: data,
>>>>>>> 45d940ad
		});

		return decodeURIComponent($.param(query));
	}

	Search.getSearchPreferences = function () {
		try {
			return JSON.parse(storage.getItem('search-preferences') || '{}');
		} catch (e) {
			return {};
		}
	};

	Search.queryTopic = function (tid, term) {
		socket.emit('topics.search', {
			tid: tid,
			term: term,
		}, function (err, pids) {
			if (err) {
				return app.alertError(err.message);
			}

			if (Array.isArray(pids)) {
				// Sort pids numerically & store
				Search.current = {
					results: pids.sort(function (a, b) {
						return a - b;
					}),
					tid: tid,
					term: term,
				};

				Search.checkPagePresence(tid, function () {
					Search.topicDOM.update(0);
				});
			}
		});
	};

	Search.checkPagePresence = function (tid, callback) {
		if (parseInt(ajaxify.data.tid, 10) !== parseInt(tid, 10)) {
			ajaxify.go('topic/' + tid, callback);
		} else {
			callback();
		}
	};

	Search.topicDOM = {
		active: false,
	};

	Search.topicDOM.prev = function () {
		Search.topicDOM.update((Search.current.index === 0) ? Search.current.results.length - 1 : Search.current.index - 1);
	};

	Search.topicDOM.next = function () {
		Search.topicDOM.update((Search.current.index === Search.current.results.length - 1) ? 0 : Search.current.index + 1);
	};

	Search.topicDOM.update = function (index) {
		var topicSearchEl = $('.topic-search');
		Search.current.index = index;

		Search.topicDOM.start();

		if (Search.current.results.length > 0) {
			topicSearchEl.find('.count').html((index + 1) + ' / ' + Search.current.results.length);
			topicSearchEl.find('.prev, .next').removeAttr('disabled');
			var data = {
				pid: Search.current.results[index],
				tid: Search.current.tid,
				topicPostSort: config.topicPostSort,
			};
			socket.emit('posts.getPidIndex', data, function (err, postIndex) {
				if (err) {
					return app.alertError(err.message);
				}

				nav.scrollToPost(postIndex, true);
			});
		} else {
			translator.translate('[[search:no-matches]]', function (text) {
				topicSearchEl.find('.count').html(text);
			});
			topicSearchEl.removeClass('hidden').find('.prev, .next').attr('disabled', 'disabled');
		}
	};

	Search.topicDOM.start = function () {
		$('.topic-search').removeClass('hidden');
		if (!Search.topicDOM.active) {
			Search.topicDOM.active = true;

			// Bind to esc
			require(['mousetrap'], function (mousetrap) {
				mousetrap.bind('esc', Search.topicDOM.end);
			});
		}
	};

	Search.topicDOM.end = function () {
		$('.topic-search').addClass('hidden').find('.prev, .next').attr('disabled', 'disabled');
		Search.topicDOM.active = false;

		// Unbind esc
		require(['mousetrap'], function (mousetrap) {
			mousetrap.unbind('esc', Search.topicDOM.end);
		});
	};

	return Search;
});<|MERGE_RESOLUTION|>--- conflicted
+++ resolved
@@ -77,11 +77,7 @@
 
 		$(window).trigger('action:search.createQueryString', {
 			query: query,
-<<<<<<< HEAD
-			dom: data,
-=======
 			data: data,
->>>>>>> 45d940ad
 		});
 
 		return decodeURIComponent($.param(query));
