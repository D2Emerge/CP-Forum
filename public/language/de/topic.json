--- conflicted
+++ resolved
@@ -32,10 +32,7 @@
     "moved": "Verschoben",
     "copy-ip": "IP-Adresse Kopieren",
     "ban-ip": "IP-Adresse bannen",
-<<<<<<< HEAD
-=======
     "view-history": "Verlauf bearbeiten",
->>>>>>> 50f4fd53
     "bookmark_instructions": "Klicke hier, um zum letzten gelesenen Beitrag des Themas zurückzukehren.",
     "flag_title": "Diesen Beitrag zur Moderation markieren",
     "merged_message": "Dieses Thema wurde mit <a href=\"/topic/%1\">%2</a> zusammengeführt",
