/*
	NodeBB - A better forum platform for the modern web
	https://github.com/NodeBB/NodeBB/
	Copyright (C) 2013-2014  NodeBB Inc.

	This program is free software: you can redistribute it and/or modify
	it under the terms of the GNU General Public License as published by
	the Free Software Foundation, either version 3 of the License, or
	(at your option) any later version.

	This program is distributed in the hope that it will be useful,
	but WITHOUT ANY WARRANTY; without even the implied warranty of
	MERCHANTABILITY or FITNESS FOR A PARTICULAR PURPOSE.  See the
	GNU General Public License for more details.

	You should have received a copy of the GNU General Public License
	along with this program.  If not, see <http://www.gnu.org/licenses/>.
*/

"use strict";
/*global require, global, process*/

var nconf = require('nconf');
nconf.argv().env();

var fs = require('fs'),
	os = require('os'),
	url = require('url'),
	async = require('async'),
	semver = require('semver'),
	winston = require('winston'),
	path = require('path'),
	cluster = require('cluster'),
	pkg = require('./package.json'),
	utils = require('./public/src/utils.js');


global.env = process.env.NODE_ENV || 'production';

winston.remove(winston.transports.Console);
winston.add(winston.transports.Console, {
	colorize: true,
	timestamp: function() {
		var date = new Date();
		return date.getDate() + '/' + (date.getMonth() + 1) + ' ' + date.toTimeString().substr(0,5) + ' [' + global.process.pid + ']';
	},
	level: global.env === 'production' ? 'info' : 'verbose'
});

// TODO: remove once https://github.com/flatiron/winston/issues/280 is fixed
winston.err = function (err) {
	winston.error(err.stack);
};

if(os.platform() === 'linux') {
	require('child_process').exec('/usr/bin/which convert', function(err, stdout, stderr) {
		if(err || !stdout) {
			winston.warn('Couldn\'t find convert. Did you install imagemagick?');
		}
	});
}

if (!cluster.isWorker) {
	// If run using `node app`, log GNU copyright info along with server info
	winston.info('NodeBB v' + pkg.version + ' Copyright (C) 2013-2014 NodeBB Inc.');
	winston.info('This program comes with ABSOLUTELY NO WARRANTY.');
	winston.info('This is free software, and you are welcome to redistribute it under certain conditions.');
	winston.info('');
}

// Alternate configuration file support
var	configFile = path.join(__dirname, '/config.json'),
	configExists;

if (nconf.get('config')) {
	configFile = path.resolve(__dirname, nconf.get('config'));
}
configExists = fs.existsSync(configFile);

if (!nconf.get('setup') && !nconf.get('install') && !nconf.get('upgrade') && !nconf.get('reset') && configExists) {
	start();
} else if (nconf.get('setup') || nconf.get('install') || !configExists) {
	setup();
} else if (nconf.get('upgrade')) {
	upgrade();
} else if (nconf.get('reset')) {
	reset();
}

function loadConfig() {
	nconf.file({
		file: configFile
	});

	nconf.defaults({
		base_dir: __dirname,
		themes_path: path.join(__dirname, 'node_modules'),
		upload_url: nconf.get('relative_path') + '/uploads/',
		views_dir: path.join(__dirname, 'public/templates')
	});

	// Ensure themes_path is a full filepath
	nconf.set('themes_path', path.resolve(__dirname, nconf.get('themes_path')));
	nconf.set('core_templates_path', path.join(__dirname, 'src/views'));
	nconf.set('base_templates_path', path.join(nconf.get('themes_path'), 'nodebb-theme-vanilla/templates'));
}

function start() {
	loadConfig();

	// nconf defaults, if not set in config
	if (!nconf.get('upload_path')) nconf.set('upload_path', '/public/uploads');
	if (!nconf.get('bcrypt_rounds')) nconf.set('bcrypt_rounds', 12);
	// Parse out the relative_url and other goodies from the configured URL
	var urlObject = url.parse(nconf.get('url'));
	nconf.set('use_port', !!urlObject.port);
	nconf.set('relative_path', urlObject.pathname !== '/' ? urlObject.pathname : '');
	nconf.set('port', nconf.get('port') || nconf.get('PORT') || 4567);

	if (!cluster.isWorker || process.env.cluster_setup === 'true') {
		winston.info('Time: %s', (new Date()).toString());
		winston.info('Initializing NodeBB v%s', pkg.version);
		winston.verbose('* using configuration stored in: %s', configFile);
	}

	if (cluster.isWorker && process.env.cluster_setup === 'true') {
		var host = nconf.get(nconf.get('database') + ':host'),
			storeLocation = host ? 'at ' + host + (host.indexOf('/') === -1 ? ':' + nconf.get(nconf.get('database') + ':port') : '') : '';

		winston.verbose('* using %s store %s', nconf.get('database'), storeLocation);
		winston.verbose('* using themes stored in: %s', nconf.get('themes_path'));
	}


	var webserver = require('./src/webserver');

	require('./src/database').init(function(err) {
		if (err) {
			winston.error(err.stack);
			process.exit();
		}
		var meta = require('./src/meta');
		meta.configs.init(function () {
			var templates = require('templates.js'),
				sockets = require('./src/socket.io'),
				plugins = require('./src/plugins'),
				upgrade = require('./src/upgrade');

			meta.themes.setupPaths();

			templates.setGlobal('relative_path', nconf.get('relative_path'));

			upgrade.check(function(schema_ok) {
				if (schema_ok || nconf.get('check-schema') === false) {
					webserver.init();
					sockets.init(webserver.server);

<<<<<<< HEAD
					if (cluster.isWorker && process.env.handle_jobs === 'true') {
						require('./src/notifications').init();
						require('./src/user').startJobs();
					}

					nconf.set('url', nconf.get('base_url') + (nconf.get('use_port') ? ':' + nconf.get('port') : '') + nconf.get('relative_path'));

=======
>>>>>>> fb3251c2
					async.waterfall([
						async.apply(plugins.ready),
						async.apply(meta.templates.compile),
						async.apply(webserver.listen)
					], function(err) {
						if (err) {
							winston.error(err.stack);
							process.exit();
						}

						if (process.send) {
							process.send({
								action: 'ready'
							});
						}
					});

					process.on('SIGTERM', shutdown);
					process.on('SIGINT', shutdown);
					process.on('SIGHUP', restart);
					process.on('message', function(message) {
						switch(message.action) {
							case 'reload':
								meta.reload();
							break;
							case 'js-propagate':
								meta.js.cache = message.cache;
								meta.js.map = message.map;
								winston.verbose('[cluster] Client-side javascript and mapping propagated to worker %s', cluster.worker.id);
							break;
							case 'css-propagate':
								meta.css.cache = message.cache;
								meta.css.acpCache = message.acpCache;
								winston.verbose('[cluster] Stylesheets propagated to worker %s', cluster.worker.id);
							break;
						}
					});

					process.on('uncaughtException', function(err) {
						winston.error(err.stack);
						console.log(err.stack);

						meta.js.killMinifier();
						shutdown(1);
					});
				} else {
					winston.warn('Your NodeBB schema is out-of-date. Please run the following command to bring your dataset up to spec:');
					winston.warn('    ./nodebb upgrade');
					if (cluster.isWorker) {
						cluster.worker.kill();
					} else {
						process.exit();
					}
				}
			});
		});
	});
}

function setup() {
	loadConfig();

	if (nconf.get('setup')) {
		winston.info('NodeBB Setup Triggered via Command Line');
	} else {
		winston.warn('Configuration not found, starting NodeBB setup');
	}

	var install = require('./src/install');

	winston.info('Welcome to NodeBB!');
	winston.info('This looks like a new installation, so you\'ll have to answer a few questions about your environment before we can proceed.');
	winston.info('Press enter to accept the default setting (shown in brackets).');

	install.setup(function (err) {
		if (err) {
			winston.error('There was a problem completing NodeBB setup: ', err.message);
		} else {
			winston.info('NodeBB Setup Completed. Run \'./nodebb start\' to manually start your NodeBB server.');
		}

		process.exit();
	});
}

function upgrade() {
	loadConfig();

	require('./src/database').init(function(err) {
		if (err) {
			winston.error(err.stack);
			process.exit();
		}
		require('./src/meta').configs.init(function () {
			require('./src/upgrade').upgrade();
		});
	});
}

function reset() {
	loadConfig();

	require('./src/database').init(function(err) {
		if (err) {
			winston.error(err.message);
			process.exit();
		}

		if (nconf.get('themes')) {
			resetThemes();
		} else if (nconf.get('plugin')) {
			resetPlugin(nconf.get('plugin'));
		} else if (nconf.get('plugins')) {
			resetPlugins();
		} else if (nconf.get('widgets')) {
			resetWidgets();
		} else if (nconf.get('settings')) {
			resetSettings();
		} else if (nconf.get('all')) {
			require('async').series([resetWidgets, resetThemes, resetPlugins, resetSettings], function(err) {
				if (!err) {
					winston.info('[reset] Reset complete.');
				} else {
					winston.error('[reset] Errors were encountered while resetting your forum settings: %s', err.message);
				}
				process.exit();
			});
		} else {
			winston.warn('[reset] Nothing reset.');
			winston.info('Use ./nodebb reset {themes|plugins|widgets|settings|all}');
			winston.info(' or');
			winston.info('Use ./nodebb reset plugin="nodebb-plugin-pluginName"');
			process.exit();
		}
	});
}

function resetSettings(callback) {
	var meta = require('./src/meta');
	meta.configs.set('allowLocalLogin', 1, function(err) {
		winston.info('[reset] Settings reset to default');
		if (typeof callback === 'function') {
			callback(err);
		} else {
			process.exit();
		}
	});
}

function resetThemes(callback) {
	var meta = require('./src/meta');

	meta.themes.set({
		type: 'local',
		id: 'nodebb-theme-vanilla'
	}, function(err) {
		winston.info('[reset] Theme reset to Vanilla');
		if (typeof callback === 'function') {
			callback(err);
		} else {
			process.exit();
		}
	});
}

function resetPlugin(pluginId) {
	var db = require('./src/database');
	db.setRemove('plugins:active', pluginId, function(err, result) {
		if (err || result !== 1) {
			winston.error('[reset] Could not disable plugin: %s', pluginId);
			if (err) {
				winston.error('[reset] Encountered error: %s', err.message);
			} else {
				winston.info('[reset] Perhaps it has already been disabled?');
			}
		} else {
			winston.info('[reset] Plugin `%s` disabled', pluginId);
		}

		process.exit();
	});
}

function resetPlugins(callback) {
	var db = require('./src/database');
	db.delete('plugins:active', function(err) {
		winston.info('[reset] All Plugins De-activated');
		if (typeof callback === 'function') {
			callback(err);
		} else {
			process.exit();
		}
	});
}

function resetWidgets(callback) {
	require('./src/widgets').reset(function(err) {
		winston.info('[reset] All Widgets moved to Draft Zone');
		if (typeof callback === 'function') {
			callback(err);
		} else {
			process.exit();
		}
	});
}

function shutdown(code) {
	winston.info('[app] Shutdown (SIGTERM/SIGINT) Initialised.');
	require('./src/database').close();
	winston.info('[app] Database connection closed.');
	require('./src/webserver').server.close();
	winston.info('[app] Web server closed to connections.');

	winston.info('[app] Shutdown complete.');
	process.exit(code || 0);
}

function restart() {
	if (process.send) {
		winston.info('[app] Restarting...');
		process.send({
			action: 'restart'
		});
	} else {
		winston.error('[app] Could not restart server. Shutting down.');
		shutdown(1);
	}
}<|MERGE_RESOLUTION|>--- conflicted
+++ resolved
@@ -1,395 +1,392 @@
-/*
-	NodeBB - A better forum platform for the modern web
-	https://github.com/NodeBB/NodeBB/
-	Copyright (C) 2013-2014  NodeBB Inc.
-
-	This program is free software: you can redistribute it and/or modify
-	it under the terms of the GNU General Public License as published by
-	the Free Software Foundation, either version 3 of the License, or
-	(at your option) any later version.
-
-	This program is distributed in the hope that it will be useful,
-	but WITHOUT ANY WARRANTY; without even the implied warranty of
-	MERCHANTABILITY or FITNESS FOR A PARTICULAR PURPOSE.  See the
-	GNU General Public License for more details.
-
-	You should have received a copy of the GNU General Public License
-	along with this program.  If not, see <http://www.gnu.org/licenses/>.
-*/
-
-"use strict";
-/*global require, global, process*/
-
-var nconf = require('nconf');
-nconf.argv().env();
-
-var fs = require('fs'),
-	os = require('os'),
-	url = require('url'),
-	async = require('async'),
-	semver = require('semver'),
-	winston = require('winston'),
-	path = require('path'),
-	cluster = require('cluster'),
-	pkg = require('./package.json'),
-	utils = require('./public/src/utils.js');
-
-
-global.env = process.env.NODE_ENV || 'production';
-
-winston.remove(winston.transports.Console);
-winston.add(winston.transports.Console, {
-	colorize: true,
-	timestamp: function() {
-		var date = new Date();
-		return date.getDate() + '/' + (date.getMonth() + 1) + ' ' + date.toTimeString().substr(0,5) + ' [' + global.process.pid + ']';
-	},
-	level: global.env === 'production' ? 'info' : 'verbose'
-});
-
-// TODO: remove once https://github.com/flatiron/winston/issues/280 is fixed
-winston.err = function (err) {
-	winston.error(err.stack);
-};
-
-if(os.platform() === 'linux') {
-	require('child_process').exec('/usr/bin/which convert', function(err, stdout, stderr) {
-		if(err || !stdout) {
-			winston.warn('Couldn\'t find convert. Did you install imagemagick?');
-		}
-	});
-}
-
-if (!cluster.isWorker) {
-	// If run using `node app`, log GNU copyright info along with server info
-	winston.info('NodeBB v' + pkg.version + ' Copyright (C) 2013-2014 NodeBB Inc.');
-	winston.info('This program comes with ABSOLUTELY NO WARRANTY.');
-	winston.info('This is free software, and you are welcome to redistribute it under certain conditions.');
-	winston.info('');
-}
-
-// Alternate configuration file support
-var	configFile = path.join(__dirname, '/config.json'),
-	configExists;
-
-if (nconf.get('config')) {
-	configFile = path.resolve(__dirname, nconf.get('config'));
-}
-configExists = fs.existsSync(configFile);
-
-if (!nconf.get('setup') && !nconf.get('install') && !nconf.get('upgrade') && !nconf.get('reset') && configExists) {
-	start();
-} else if (nconf.get('setup') || nconf.get('install') || !configExists) {
-	setup();
-} else if (nconf.get('upgrade')) {
-	upgrade();
-} else if (nconf.get('reset')) {
-	reset();
-}
-
-function loadConfig() {
-	nconf.file({
-		file: configFile
-	});
-
-	nconf.defaults({
-		base_dir: __dirname,
-		themes_path: path.join(__dirname, 'node_modules'),
-		upload_url: nconf.get('relative_path') + '/uploads/',
-		views_dir: path.join(__dirname, 'public/templates')
-	});
-
-	// Ensure themes_path is a full filepath
-	nconf.set('themes_path', path.resolve(__dirname, nconf.get('themes_path')));
-	nconf.set('core_templates_path', path.join(__dirname, 'src/views'));
-	nconf.set('base_templates_path', path.join(nconf.get('themes_path'), 'nodebb-theme-vanilla/templates'));
-}
-
-function start() {
-	loadConfig();
-
-	// nconf defaults, if not set in config
-	if (!nconf.get('upload_path')) nconf.set('upload_path', '/public/uploads');
-	if (!nconf.get('bcrypt_rounds')) nconf.set('bcrypt_rounds', 12);
-	// Parse out the relative_url and other goodies from the configured URL
-	var urlObject = url.parse(nconf.get('url'));
-	nconf.set('use_port', !!urlObject.port);
-	nconf.set('relative_path', urlObject.pathname !== '/' ? urlObject.pathname : '');
-	nconf.set('port', nconf.get('port') || nconf.get('PORT') || 4567);
-
-	if (!cluster.isWorker || process.env.cluster_setup === 'true') {
-		winston.info('Time: %s', (new Date()).toString());
-		winston.info('Initializing NodeBB v%s', pkg.version);
-		winston.verbose('* using configuration stored in: %s', configFile);
-	}
-
-	if (cluster.isWorker && process.env.cluster_setup === 'true') {
-		var host = nconf.get(nconf.get('database') + ':host'),
-			storeLocation = host ? 'at ' + host + (host.indexOf('/') === -1 ? ':' + nconf.get(nconf.get('database') + ':port') : '') : '';
-
-		winston.verbose('* using %s store %s', nconf.get('database'), storeLocation);
-		winston.verbose('* using themes stored in: %s', nconf.get('themes_path'));
-	}
-
-
-	var webserver = require('./src/webserver');
-
-	require('./src/database').init(function(err) {
-		if (err) {
-			winston.error(err.stack);
-			process.exit();
-		}
-		var meta = require('./src/meta');
-		meta.configs.init(function () {
-			var templates = require('templates.js'),
-				sockets = require('./src/socket.io'),
-				plugins = require('./src/plugins'),
-				upgrade = require('./src/upgrade');
-
-			meta.themes.setupPaths();
-
-			templates.setGlobal('relative_path', nconf.get('relative_path'));
-
-			upgrade.check(function(schema_ok) {
-				if (schema_ok || nconf.get('check-schema') === false) {
-					webserver.init();
-					sockets.init(webserver.server);
-
-<<<<<<< HEAD
-					if (cluster.isWorker && process.env.handle_jobs === 'true') {
-						require('./src/notifications').init();
-						require('./src/user').startJobs();
-					}
-
-					nconf.set('url', nconf.get('base_url') + (nconf.get('use_port') ? ':' + nconf.get('port') : '') + nconf.get('relative_path'));
-
-=======
->>>>>>> fb3251c2
-					async.waterfall([
-						async.apply(plugins.ready),
-						async.apply(meta.templates.compile),
-						async.apply(webserver.listen)
-					], function(err) {
-						if (err) {
-							winston.error(err.stack);
-							process.exit();
-						}
-
-						if (process.send) {
-							process.send({
-								action: 'ready'
-							});
-						}
-					});
-
-					process.on('SIGTERM', shutdown);
-					process.on('SIGINT', shutdown);
-					process.on('SIGHUP', restart);
-					process.on('message', function(message) {
-						switch(message.action) {
-							case 'reload':
-								meta.reload();
-							break;
-							case 'js-propagate':
-								meta.js.cache = message.cache;
-								meta.js.map = message.map;
-								winston.verbose('[cluster] Client-side javascript and mapping propagated to worker %s', cluster.worker.id);
-							break;
-							case 'css-propagate':
-								meta.css.cache = message.cache;
-								meta.css.acpCache = message.acpCache;
-								winston.verbose('[cluster] Stylesheets propagated to worker %s', cluster.worker.id);
-							break;
-						}
-					});
-
-					process.on('uncaughtException', function(err) {
-						winston.error(err.stack);
-						console.log(err.stack);
-
-						meta.js.killMinifier();
-						shutdown(1);
-					});
-				} else {
-					winston.warn('Your NodeBB schema is out-of-date. Please run the following command to bring your dataset up to spec:');
-					winston.warn('    ./nodebb upgrade');
-					if (cluster.isWorker) {
-						cluster.worker.kill();
-					} else {
-						process.exit();
-					}
-				}
-			});
-		});
-	});
-}
-
-function setup() {
-	loadConfig();
-
-	if (nconf.get('setup')) {
-		winston.info('NodeBB Setup Triggered via Command Line');
-	} else {
-		winston.warn('Configuration not found, starting NodeBB setup');
-	}
-
-	var install = require('./src/install');
-
-	winston.info('Welcome to NodeBB!');
-	winston.info('This looks like a new installation, so you\'ll have to answer a few questions about your environment before we can proceed.');
-	winston.info('Press enter to accept the default setting (shown in brackets).');
-
-	install.setup(function (err) {
-		if (err) {
-			winston.error('There was a problem completing NodeBB setup: ', err.message);
-		} else {
-			winston.info('NodeBB Setup Completed. Run \'./nodebb start\' to manually start your NodeBB server.');
-		}
-
-		process.exit();
-	});
-}
-
-function upgrade() {
-	loadConfig();
-
-	require('./src/database').init(function(err) {
-		if (err) {
-			winston.error(err.stack);
-			process.exit();
-		}
-		require('./src/meta').configs.init(function () {
-			require('./src/upgrade').upgrade();
-		});
-	});
-}
-
-function reset() {
-	loadConfig();
-
-	require('./src/database').init(function(err) {
-		if (err) {
-			winston.error(err.message);
-			process.exit();
-		}
-
-		if (nconf.get('themes')) {
-			resetThemes();
-		} else if (nconf.get('plugin')) {
-			resetPlugin(nconf.get('plugin'));
-		} else if (nconf.get('plugins')) {
-			resetPlugins();
-		} else if (nconf.get('widgets')) {
-			resetWidgets();
-		} else if (nconf.get('settings')) {
-			resetSettings();
-		} else if (nconf.get('all')) {
-			require('async').series([resetWidgets, resetThemes, resetPlugins, resetSettings], function(err) {
-				if (!err) {
-					winston.info('[reset] Reset complete.');
-				} else {
-					winston.error('[reset] Errors were encountered while resetting your forum settings: %s', err.message);
-				}
-				process.exit();
-			});
-		} else {
-			winston.warn('[reset] Nothing reset.');
-			winston.info('Use ./nodebb reset {themes|plugins|widgets|settings|all}');
-			winston.info(' or');
-			winston.info('Use ./nodebb reset plugin="nodebb-plugin-pluginName"');
-			process.exit();
-		}
-	});
-}
-
-function resetSettings(callback) {
-	var meta = require('./src/meta');
-	meta.configs.set('allowLocalLogin', 1, function(err) {
-		winston.info('[reset] Settings reset to default');
-		if (typeof callback === 'function') {
-			callback(err);
-		} else {
-			process.exit();
-		}
-	});
-}
-
-function resetThemes(callback) {
-	var meta = require('./src/meta');
-
-	meta.themes.set({
-		type: 'local',
-		id: 'nodebb-theme-vanilla'
-	}, function(err) {
-		winston.info('[reset] Theme reset to Vanilla');
-		if (typeof callback === 'function') {
-			callback(err);
-		} else {
-			process.exit();
-		}
-	});
-}
-
-function resetPlugin(pluginId) {
-	var db = require('./src/database');
-	db.setRemove('plugins:active', pluginId, function(err, result) {
-		if (err || result !== 1) {
-			winston.error('[reset] Could not disable plugin: %s', pluginId);
-			if (err) {
-				winston.error('[reset] Encountered error: %s', err.message);
-			} else {
-				winston.info('[reset] Perhaps it has already been disabled?');
-			}
-		} else {
-			winston.info('[reset] Plugin `%s` disabled', pluginId);
-		}
-
-		process.exit();
-	});
-}
-
-function resetPlugins(callback) {
-	var db = require('./src/database');
-	db.delete('plugins:active', function(err) {
-		winston.info('[reset] All Plugins De-activated');
-		if (typeof callback === 'function') {
-			callback(err);
-		} else {
-			process.exit();
-		}
-	});
-}
-
-function resetWidgets(callback) {
-	require('./src/widgets').reset(function(err) {
-		winston.info('[reset] All Widgets moved to Draft Zone');
-		if (typeof callback === 'function') {
-			callback(err);
-		} else {
-			process.exit();
-		}
-	});
-}
-
-function shutdown(code) {
-	winston.info('[app] Shutdown (SIGTERM/SIGINT) Initialised.');
-	require('./src/database').close();
-	winston.info('[app] Database connection closed.');
-	require('./src/webserver').server.close();
-	winston.info('[app] Web server closed to connections.');
-
-	winston.info('[app] Shutdown complete.');
-	process.exit(code || 0);
-}
-
-function restart() {
-	if (process.send) {
-		winston.info('[app] Restarting...');
-		process.send({
-			action: 'restart'
-		});
-	} else {
-		winston.error('[app] Could not restart server. Shutting down.');
-		shutdown(1);
-	}
+/*
+	NodeBB - A better forum platform for the modern web
+	https://github.com/NodeBB/NodeBB/
+	Copyright (C) 2013-2014  NodeBB Inc.
+
+	This program is free software: you can redistribute it and/or modify
+	it under the terms of the GNU General Public License as published by
+	the Free Software Foundation, either version 3 of the License, or
+	(at your option) any later version.
+
+	This program is distributed in the hope that it will be useful,
+	but WITHOUT ANY WARRANTY; without even the implied warranty of
+	MERCHANTABILITY or FITNESS FOR A PARTICULAR PURPOSE.  See the
+	GNU General Public License for more details.
+
+	You should have received a copy of the GNU General Public License
+	along with this program.  If not, see <http://www.gnu.org/licenses/>.
+*/
+
+"use strict";
+/*global require, global, process*/
+
+var nconf = require('nconf');
+nconf.argv().env();
+
+var fs = require('fs'),
+	os = require('os'),
+	url = require('url'),
+	async = require('async'),
+	semver = require('semver'),
+	winston = require('winston'),
+	path = require('path'),
+	cluster = require('cluster'),
+	pkg = require('./package.json'),
+	utils = require('./public/src/utils.js');
+
+
+global.env = process.env.NODE_ENV || 'production';
+
+winston.remove(winston.transports.Console);
+winston.add(winston.transports.Console, {
+	colorize: true,
+	timestamp: function() {
+		var date = new Date();
+		return date.getDate() + '/' + (date.getMonth() + 1) + ' ' + date.toTimeString().substr(0,5) + ' [' + global.process.pid + ']';
+	},
+	level: global.env === 'production' ? 'info' : 'verbose'
+});
+
+// TODO: remove once https://github.com/flatiron/winston/issues/280 is fixed
+winston.err = function (err) {
+	winston.error(err.stack);
+};
+
+if(os.platform() === 'linux') {
+	require('child_process').exec('/usr/bin/which convert', function(err, stdout, stderr) {
+		if(err || !stdout) {
+			winston.warn('Couldn\'t find convert. Did you install imagemagick?');
+		}
+	});
+}
+
+if (!cluster.isWorker) {
+	// If run using `node app`, log GNU copyright info along with server info
+	winston.info('NodeBB v' + pkg.version + ' Copyright (C) 2013-2014 NodeBB Inc.');
+	winston.info('This program comes with ABSOLUTELY NO WARRANTY.');
+	winston.info('This is free software, and you are welcome to redistribute it under certain conditions.');
+	winston.info('');
+}
+
+// Alternate configuration file support
+var	configFile = path.join(__dirname, '/config.json'),
+	configExists;
+
+if (nconf.get('config')) {
+	configFile = path.resolve(__dirname, nconf.get('config'));
+}
+configExists = fs.existsSync(configFile);
+
+if (!nconf.get('setup') && !nconf.get('install') && !nconf.get('upgrade') && !nconf.get('reset') && configExists) {
+	start();
+} else if (nconf.get('setup') || nconf.get('install') || !configExists) {
+	setup();
+} else if (nconf.get('upgrade')) {
+	upgrade();
+} else if (nconf.get('reset')) {
+	reset();
+}
+
+function loadConfig() {
+	nconf.file({
+		file: configFile
+	});
+
+	nconf.defaults({
+		base_dir: __dirname,
+		themes_path: path.join(__dirname, 'node_modules'),
+		upload_url: nconf.get('relative_path') + '/uploads/',
+		views_dir: path.join(__dirname, 'public/templates')
+	});
+
+	// Ensure themes_path is a full filepath
+	nconf.set('themes_path', path.resolve(__dirname, nconf.get('themes_path')));
+	nconf.set('core_templates_path', path.join(__dirname, 'src/views'));
+	nconf.set('base_templates_path', path.join(nconf.get('themes_path'), 'nodebb-theme-vanilla/templates'));
+}
+
+function start() {
+	loadConfig();
+
+	// nconf defaults, if not set in config
+	if (!nconf.get('upload_path')) nconf.set('upload_path', '/public/uploads');
+	if (!nconf.get('bcrypt_rounds')) nconf.set('bcrypt_rounds', 12);
+	// Parse out the relative_url and other goodies from the configured URL
+	var urlObject = url.parse(nconf.get('url'));
+	nconf.set('use_port', !!urlObject.port);
+	nconf.set('relative_path', urlObject.pathname !== '/' ? urlObject.pathname : '');
+	nconf.set('port', nconf.get('port') || nconf.get('PORT') || 4567);
+
+	if (!cluster.isWorker || process.env.cluster_setup === 'true') {
+		winston.info('Time: %s', (new Date()).toString());
+		winston.info('Initializing NodeBB v%s', pkg.version);
+		winston.verbose('* using configuration stored in: %s', configFile);
+	}
+
+	if (cluster.isWorker && process.env.cluster_setup === 'true') {
+		var host = nconf.get(nconf.get('database') + ':host'),
+			storeLocation = host ? 'at ' + host + (host.indexOf('/') === -1 ? ':' + nconf.get(nconf.get('database') + ':port') : '') : '';
+
+		winston.verbose('* using %s store %s', nconf.get('database'), storeLocation);
+		winston.verbose('* using themes stored in: %s', nconf.get('themes_path'));
+	}
+
+
+	var webserver = require('./src/webserver');
+
+	require('./src/database').init(function(err) {
+		if (err) {
+			winston.error(err.stack);
+			process.exit();
+		}
+		var meta = require('./src/meta');
+		meta.configs.init(function () {
+			var templates = require('templates.js'),
+				sockets = require('./src/socket.io'),
+				plugins = require('./src/plugins'),
+				upgrade = require('./src/upgrade');
+
+			meta.themes.setupPaths();
+
+			templates.setGlobal('relative_path', nconf.get('relative_path'));
+
+			upgrade.check(function(schema_ok) {
+				if (schema_ok || nconf.get('check-schema') === false) {
+					webserver.init();
+					sockets.init(webserver.server);
+
+					if (cluster.isWorker && process.env.handle_jobs === 'true') {
+						require('./src/notifications').init();
+						require('./src/user').startJobs();
+					}
+
+					nconf.set('url', nconf.get('base_url') + (nconf.get('use_port') ? ':' + nconf.get('port') : '') + nconf.get('relative_path'));
+
+					async.waterfall([
+						async.apply(plugins.ready),
+						async.apply(meta.templates.compile),
+						async.apply(webserver.listen)
+					], function(err) {
+						if (err) {
+							winston.error(err.stack);
+							process.exit();
+						}
+
+						if (process.send) {
+							process.send({
+								action: 'ready'
+							});
+						}
+					});
+
+					process.on('SIGTERM', shutdown);
+					process.on('SIGINT', shutdown);
+					process.on('SIGHUP', restart);
+					process.on('message', function(message) {
+						switch(message.action) {
+							case 'reload':
+								meta.reload();
+							break;
+							case 'js-propagate':
+								meta.js.cache = message.cache;
+								meta.js.map = message.map;
+								winston.verbose('[cluster] Client-side javascript and mapping propagated to worker %s', cluster.worker.id);
+							break;
+							case 'css-propagate':
+								meta.css.cache = message.cache;
+								meta.css.acpCache = message.acpCache;
+								winston.verbose('[cluster] Stylesheets propagated to worker %s', cluster.worker.id);
+							break;
+						}
+					});
+
+					process.on('uncaughtException', function(err) {
+						winston.error(err.stack);
+						console.log(err.stack);
+
+						meta.js.killMinifier();
+						shutdown(1);
+					});
+				} else {
+					winston.warn('Your NodeBB schema is out-of-date. Please run the following command to bring your dataset up to spec:');
+					winston.warn('    ./nodebb upgrade');
+					if (cluster.isWorker) {
+						cluster.worker.kill();
+					} else {
+						process.exit();
+					}
+				}
+			});
+		});
+	});
+}
+
+function setup() {
+	loadConfig();
+
+	if (nconf.get('setup')) {
+		winston.info('NodeBB Setup Triggered via Command Line');
+	} else {
+		winston.warn('Configuration not found, starting NodeBB setup');
+	}
+
+	var install = require('./src/install');
+
+	winston.info('Welcome to NodeBB!');
+	winston.info('This looks like a new installation, so you\'ll have to answer a few questions about your environment before we can proceed.');
+	winston.info('Press enter to accept the default setting (shown in brackets).');
+
+	install.setup(function (err) {
+		if (err) {
+			winston.error('There was a problem completing NodeBB setup: ', err.message);
+		} else {
+			winston.info('NodeBB Setup Completed. Run \'./nodebb start\' to manually start your NodeBB server.');
+		}
+
+		process.exit();
+	});
+}
+
+function upgrade() {
+	loadConfig();
+
+	require('./src/database').init(function(err) {
+		if (err) {
+			winston.error(err.stack);
+			process.exit();
+		}
+		require('./src/meta').configs.init(function () {
+			require('./src/upgrade').upgrade();
+		});
+	});
+}
+
+function reset() {
+	loadConfig();
+
+	require('./src/database').init(function(err) {
+		if (err) {
+			winston.error(err.message);
+			process.exit();
+		}
+
+		if (nconf.get('themes')) {
+			resetThemes();
+		} else if (nconf.get('plugin')) {
+			resetPlugin(nconf.get('plugin'));
+		} else if (nconf.get('plugins')) {
+			resetPlugins();
+		} else if (nconf.get('widgets')) {
+			resetWidgets();
+		} else if (nconf.get('settings')) {
+			resetSettings();
+		} else if (nconf.get('all')) {
+			require('async').series([resetWidgets, resetThemes, resetPlugins, resetSettings], function(err) {
+				if (!err) {
+					winston.info('[reset] Reset complete.');
+				} else {
+					winston.error('[reset] Errors were encountered while resetting your forum settings: %s', err.message);
+				}
+				process.exit();
+			});
+		} else {
+			winston.warn('[reset] Nothing reset.');
+			winston.info('Use ./nodebb reset {themes|plugins|widgets|settings|all}');
+			winston.info(' or');
+			winston.info('Use ./nodebb reset plugin="nodebb-plugin-pluginName"');
+			process.exit();
+		}
+	});
+}
+
+function resetSettings(callback) {
+	var meta = require('./src/meta');
+	meta.configs.set('allowLocalLogin', 1, function(err) {
+		winston.info('[reset] Settings reset to default');
+		if (typeof callback === 'function') {
+			callback(err);
+		} else {
+			process.exit();
+		}
+	});
+}
+
+function resetThemes(callback) {
+	var meta = require('./src/meta');
+
+	meta.themes.set({
+		type: 'local',
+		id: 'nodebb-theme-vanilla'
+	}, function(err) {
+		winston.info('[reset] Theme reset to Vanilla');
+		if (typeof callback === 'function') {
+			callback(err);
+		} else {
+			process.exit();
+		}
+	});
+}
+
+function resetPlugin(pluginId) {
+	var db = require('./src/database');
+	db.setRemove('plugins:active', pluginId, function(err, result) {
+		if (err || result !== 1) {
+			winston.error('[reset] Could not disable plugin: %s', pluginId);
+			if (err) {
+				winston.error('[reset] Encountered error: %s', err.message);
+			} else {
+				winston.info('[reset] Perhaps it has already been disabled?');
+			}
+		} else {
+			winston.info('[reset] Plugin `%s` disabled', pluginId);
+		}
+
+		process.exit();
+	});
+}
+
+function resetPlugins(callback) {
+	var db = require('./src/database');
+	db.delete('plugins:active', function(err) {
+		winston.info('[reset] All Plugins De-activated');
+		if (typeof callback === 'function') {
+			callback(err);
+		} else {
+			process.exit();
+		}
+	});
+}
+
+function resetWidgets(callback) {
+	require('./src/widgets').reset(function(err) {
+		winston.info('[reset] All Widgets moved to Draft Zone');
+		if (typeof callback === 'function') {
+			callback(err);
+		} else {
+			process.exit();
+		}
+	});
+}
+
+function shutdown(code) {
+	winston.info('[app] Shutdown (SIGTERM/SIGINT) Initialised.');
+	require('./src/database').close();
+	winston.info('[app] Database connection closed.');
+	require('./src/webserver').server.close();
+	winston.info('[app] Web server closed to connections.');
+
+	winston.info('[app] Shutdown complete.');
+	process.exit(code || 0);
+}
+
+function restart() {
+	if (process.send) {
+		winston.info('[app] Restarting...');
+		process.send({
+			action: 'restart'
+		});
+	} else {
+		winston.error('[app] Could not restart server. Shutting down.');
+		shutdown(1);
+	}
 }