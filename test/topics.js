--- conflicted
+++ resolved
@@ -502,11 +502,7 @@
 					topics.ignore(newTid, uid, done);
 				},
 				function (done) {
-<<<<<<< HEAD
-					topics.getUnreadTopics({cid: 0, uid: uid, start: 0, stop: -1, filter: ''}, done );
-=======
-					topics.getUnreadTopics(0, uid, 0, -1, '', done);
->>>>>>> 995f8296
+					topics.getUnreadTopics({ cid: 0, uid: uid, start: 0, stop: -1, filter: '' }, done);
 				},
 				function (results, done) {
 					var topics = results.topics;
@@ -550,11 +546,7 @@
 					topics.follow(newTid, uid, done);
 				},
 				function (done) {
-<<<<<<< HEAD
-					topics.getUnreadTopics({cid: 0, uid: uid, start: 0, stop: -1, filter: ''}, done );
-=======
-					topics.getUnreadTopics(0, uid, 0, -1, '', done);
->>>>>>> 995f8296
+					topics.getUnreadTopics({ cid: 0, uid: uid, start: 0, stop: -1, filter: '' }, done);
 				},
 				function (results, done) {
 					var topics = results.topics;
@@ -574,11 +566,7 @@
 					topics.follow(newTid, uid, done);
 				},
 				function (done) {
-<<<<<<< HEAD
-					topics.getUnreadTopics({cid: 0, uid: uid, start: 0, stop: -1, filter: ''}, done );
-=======
-					topics.getUnreadTopics(0, uid, 0, -1, '', done);
->>>>>>> 995f8296
+					topics.getUnreadTopics({ cid: 0, uid: uid, start: 0, stop: -1, filter: '' }, done);
 				},
 				function (results, done) {
 					var topics = results.topics;
