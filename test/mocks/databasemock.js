--- conflicted
+++ resolved
@@ -143,11 +143,7 @@
 				nconf.set('theme_config', path.join(nconf.get('themes_path'), 'nodebb-theme-persona', 'theme.json'));
 				nconf.set('bcrypt_rounds', 1);
 
-<<<<<<< HEAD
-				require('../../build').buildAll(next);
-=======
 				next();
->>>>>>> 1012368a
 			},
 			function (next) {
 				var	webserver = require('../../src/webserver');
