'use strict';

const winston = require('winston');
const nconf = require('nconf');

const db = require('../database');
const privileges = require('../privileges');
const user = require('../user');
const posts = require('../posts');
const topics = require('../topics');
const categories = require('../categories');
const notifications = require('../notifications');
const messaging = require('../messaging');
const flags = require('../flags');
const api = require('../api');
const activitypub = require('.');

const socketHelpers = require('../socket.io/helpers');
const helpers = require('./helpers');

const inbox = module.exports;

function reject(type, object, target, senderType = 'uid', id = 0) {
	activitypub.send(senderType, id, target, {
		id: `${helpers.resolveActor(senderType, id)}#/activity/reject/${encodeURIComponent(object.id)}`,
		type: 'Reject',
		object: {
			type,
			target,
			object,
		},
	}).catch(err => winston.error(err.stack));
}

// FEP 1b12
async function announce(id, activity) {
	let localId;
	if (id.startsWith(nconf.get('url'))) {
		({ id: localId } = await activitypub.helpers.resolveLocalId(id));
	}
	const cid = await posts.getCidByPid(localId || id);

	const followers = await activitypub.notes.getCategoryFollowers(cid);
	if (!followers.length) {
		return;
	}

	const { actor } = activity;
	followers.unshift(actor);

	winston.info(`[activitypub/inbox.announce(1b12)] Announcing ${activity.type} to followers of cid ${cid}`);
	await Promise.all([activity, activity.object].map(async (object) => {
		await activitypub.send('cid', cid, followers, {
			id: `${nconf.get('url')}/post/${encodeURIComponent(id)}#activity/announce/${Date.now()}`,
			type: 'Announce',
			to: [`${nconf.get('url')}/category/${cid}/followers`],
			cc: [actor, activitypub._constants.publicAddress],
			object,
		});
	}));
}

inbox.create = async (req) => {
	const { object } = req.body;

	// Alternative logic for non-public objects
	const isPublic = [...object.to, ...object.cc].includes(activitypub._constants.publicAddress);
	if (!isPublic) {
		return await activitypub.notes.assertPrivate(object);
	}

	const asserted = await activitypub.notes.assert(0, object);
	if (asserted) {
		announce(object.id, req.body);
		api.activitypub.add(req, { pid: object.id });
	}
};

inbox.add = async (req) => {
	const { actor, object, target } = req.body;

	// Only react on Adds pertaining to local posts
	const { type, id: pid } = await activitypub.helpers.resolveLocalId(object);
	if (type === 'post') {
		// Check context of OP
		const tid = await posts.getPostField(pid, 'tid');
		const context = await topics.getTopicField(tid, 'context');
		console.log(context);
		if (context) {
			const { attributedTo } = await activitypub.get('uid', 0, context);
			if (context === target && attributedTo === actor) {
				activitypub.helpers.log(`[activitypub/inbox/add] Associating pid ${pid} with new context ${target}`);
				await posts.setPostField(pid, 'context', target);
			}
		}
	}
};

inbox.update = async (req) => {
	const { actor, object } = req.body;
	const isPublic = [...(object.to || []), ...(object.cc || [])].includes(activitypub._constants.publicAddress);

	// Origin checking
	const actorHostname = new URL(actor).hostname;
	const objectHostname = new URL(object.id).hostname;
	if (actorHostname !== objectHostname) {
		throw new Error('[[error:activitypub.origin-mismatch]]');
	}

	switch (object.type) {
		case 'Note': {
			const [isNote, isMessage] = await Promise.all([
				posts.exists(object.id),
				messaging.messageExists(object.id),
			]);

			try {
				switch (true) {
					case isNote: {
						const postData = await activitypub.mocks.post(object);
						await posts.edit(postData);
						const isDeleted = await posts.getPostField(object.id, 'deleted');
						if (isDeleted) {
							await api.posts.restore({ uid: actor }, { pid: object.id });
						}
						break;
					}

					case isMessage: {
						const { roomId, deleted } = await messaging.getMessageFields(object.id, ['roomId', 'deleted']);
						await messaging.editMessage(actor, object.id, roomId, object.content);
						if (deleted) {
							await api.chats.restoreMessage({ uid: actor }, { mid: object.id });
						}
						break;
					}

					default: {
						if (!isPublic) {
							return await activitypub.notes.assertPrivate(object);
						}

						const asserted = await activitypub.notes.assert(0, object.id);
						if (asserted) {
							announce(object.id, req.body);
						}
						break;
					}
				}
			} catch (e) {
				reject('Update', object, actor);
			}
			break;
		}

		case 'Application': // falls through
		case 'Group': // falls through
		case 'Organization': // falls through
		case 'Service': // falls through
		case 'Person': {
			await activitypub.actors.assert(object.id, { update: true });
			break;
		}

		case 'Tombstone': {
			const [isNote, isMessage/* , isActor */] = await Promise.all([
				posts.exists(object.id),
				messaging.messageExists(object.id),
				// db.isSortedSetMember('usersRemote:lastCrawled', object.id),
			]);

			switch (true) {
				case isNote: {
					await api.posts.delete({ uid: actor }, { pid: object.id });
					break;
				}

				case isMessage: {
					await api.chats.deleteMessage({ uid: actor }, { mid: object.id });
					break;
				}

				// case isActor: {
				// console.log('actor');
				// break;
				// }
			}
		}
	}
};

inbox.delete = async (req) => {
	const { actor, object } = req.body;
	if (typeof object !== 'string') {
		const { id } = object;
		if (!id) {
			throw new Error('[[error:invalid-pid]]');
		}
	}
	const pid = object.id || object;
<<<<<<< HEAD
=======
	let type = object.type || undefined;
>>>>>>> e5fdf9f1

	// Deletes don't have their objects resolved automatically
	let method = 'purge';
	try {
<<<<<<< HEAD
		const { type } = await activitypub.get('uid', 0, pid);
=======
		if (!type) {
			({ type } = await activitypub.get('uid', 0, pid));
		}

>>>>>>> e5fdf9f1
		if (type === 'Tombstone') {
			method = 'delete';
		}
	} catch (e) {
		// probably 410/404
	}

	// Deletions must be made by an actor of the same origin
	const actorHostname = new URL(actor).hostname;

	const objectHostname = new URL(pid).hostname;
	if (actorHostname !== objectHostname) {
		throw new Error('[[error:activitypub.origin-mismatch]]');
	}

	const [isNote/* , isActor */] = await Promise.all([
		posts.exists(pid),
		// db.isSortedSetMember('usersRemote:lastCrawled', object.id),
	]);

	switch (true) {
		case isNote: {
<<<<<<< HEAD
			const uid = await posts.getPostField(object, 'uid');
=======
			const uid = await posts.getPostField(pid, 'uid');
>>>>>>> e5fdf9f1
			await announce(pid, req.body);
			await api.posts[method]({ uid }, { pid });
			break;
		}

		// case isActor: {
		// console.log('actor');
		// break;
		// }

		default: {
			activitypub.helpers.log(`[activitypub/inbox.delete] Object (${pid}) does not exist locally. Doing nothing.`);
			break;
		}
	}
};

inbox.like = async (req) => {
	const { actor, object } = req.body;
	const { type, id } = await activitypub.helpers.resolveLocalId(object.id);

	if (type !== 'post' || !(await posts.exists(id))) {
		return reject('Like', object, actor);
	}

	const allowed = await privileges.posts.can('posts:upvote', id, activitypub._constants.uid);
	if (!allowed) {
		winston.verbose(`[activitypub/inbox.like] ${id} not allowed to be upvoted.`);
		return reject('Like', object, actor);
	}

	winston.verbose(`[activitypub/inbox/like] id ${id} via ${actor}`);

	const result = await posts.upvote(id, actor);
	announce(object.id, req.body);
	socketHelpers.upvote(result, 'notifications:upvoted-your-post-in');
};

inbox.announce = async (req) => {
	const { actor, object, published, to, cc } = req.body;
	let timestamp = new Date(published);
	timestamp = timestamp.toString() !== 'Invalid Date' ? timestamp.getTime() : Date.now();

	const assertion = await activitypub.actors.assert(actor);
	if (!assertion) {
		throw new Error('[[error:activitypub.invalid-id]]');
	}

	let tid;
	let pid;

	const { cids } = await activitypub.actors.getLocalFollowers(actor);
	let cid = null;
	if (cids.size > 0) {
		cid = Array.from(cids)[0];
	}

	if (String(object.id).startsWith(nconf.get('url'))) { // Local object
		const { type, id } = await activitypub.helpers.resolveLocalId(object.id);
		if (type !== 'post' || !(await posts.exists(id))) {
			throw new Error('[[error:activitypub.invalid-id]]');
		}

		pid = id;
		tid = await posts.getPostField(id, 'tid');

		socketHelpers.sendNotificationToPostOwner(pid, actor, 'announce', 'notifications:activitypub.announce');
	} else { // Remote object
		// Follower check
		if (!cid) {
			const { followers } = await activitypub.actors.getLocalFollowCounts(actor);
			if (!followers) {
				winston.verbose(`[activitypub/inbox.announce] Rejecting ${object.id} via ${actor} due to no followers`);
				reject('Announce', object, actor);
				return;
			}
		}

		// Handle case where Announce(Create(Note-ish)) is received
		if (object.type === 'Create' && activitypub._constants.acceptedPostTypes.includes(object.object.type)) {
			pid = object.object.id;
		} else {
			pid = object.id;
		}

		pid = await activitypub.resolveId(0, pid); // in case wrong id is passed-in; unlikely, but still.
		if (!pid) {
			return;
		}

		const assertion = await activitypub.notes.assert(0, pid, { cid, skipChecks: true }); // checks skipped; done above.
		if (!assertion) {
			return;
		}

		({ tid } = assertion);
		await topics.updateLastPostTime(tid, timestamp);
		await activitypub.notes.updateLocalRecipients(pid, { to, cc });
		await activitypub.notes.syncUserInboxes(tid);
	}

	winston.verbose(`[activitypub/inbox/announce] Parsing id ${pid}`);

	if (!cid) { // Topic events from actors followed by users only
		await activitypub.notes.announce.add(pid, actor, timestamp);
	}
};

inbox.follow = async (req) => {
	const { actor, object, id: followId } = req.body;
	// Sanity checks
	const { type, id } = await helpers.resolveLocalId(object.id);
	if (!['category', 'user'].includes(type)) {
		throw new Error('[[error:activitypub.invalid-id]]');
	}

	const assertion = await activitypub.actors.assert(actor);
	if (!assertion) {
		throw new Error('[[error:activitypub.invalid-id]]');
	}
	const handle = await user.getUserField(actor, 'username');

	if (type === 'user') {
		const [exists, allowed] = await Promise.all([
			user.exists(id),
			privileges.global.can('view:users', activitypub._constants.uid),
		]);
		if (!exists || !allowed) {
			throw new Error('[[error:invalid-uid]]');
		}

		const isFollowed = await inbox.isFollowed(actor, id);
		if (isFollowed) {
			// No additional parsing required
			return;
		}

		const now = Date.now();
		await db.sortedSetAdd(`followersRemote:${id}`, now, actor);
		await db.sortedSetAdd(`followingRemote:${actor}`, now, id); // for following backreference (actor pruning)

		const followerRemoteCount = await db.sortedSetCard(`followersRemote:${id}`);
		await user.setUserField(id, 'followerRemoteCount', followerRemoteCount);

		await user.onFollow(actor, id);
		activitypub.send('uid', id, actor, {
			id: `${nconf.get('url')}/${type}/${id}#activity/accept:follow/${handle}/${Date.now()}`,
			type: 'Accept',
			object: {
				id: followId,
				type: 'Follow',
				actor,
				object: object.id,
			},
		}).catch(err => winston.error(err.stack));
	} else if (type === 'category') {
		const [exists, allowed] = await Promise.all([
			categories.exists(id),
			privileges.categories.can('read', id, activitypub._constants.uid),
		]);
		if (!exists) {
			throw new Error('[[error:invalid-cid]]');
		}
		if (!allowed) {
			return reject('Follow', object, actor);
		}

		const watchState = await categories.getWatchState([id], actor);
		if (watchState[0] !== categories.watchStates.tracking) {
			await user.setCategoryWatchState(actor, id, categories.watchStates.tracking);
		}

		activitypub.send('cid', id, actor, {
			id: `${nconf.get('url')}/${type}/${id}#activity/accept:follow/${handle}/${Date.now()}`,
			type: 'Accept',
			object: {
				id: followId,
				type: 'Follow',
				actor,
				object: object.id,
			},
		}).catch(err => winston.error(err.stack));
	}
};

inbox.isFollowed = async (actorId, uid) => {
	if (actorId.indexOf('@') === -1 || parseInt(uid, 10) <= 0) {
		return false;
	}
	return await db.isSortedSetMember(`followersRemote:${uid}`, actorId);
};

inbox.accept = async (req) => {
	const { actor, object } = req.body;
	const { type } = object;

	const { type: localType, id } = await helpers.resolveLocalId(object.actor);
	if (!['user', 'category'].includes(localType)) {
		throw new Error('[[error:invalid-data]]');
	}

	const assertion = await activitypub.actors.assert(actor);
	if (!assertion) {
		throw new Error('[[error:activitypub.invalid-id]]');
	}

	if (type === 'Follow') {
		if (localType === 'user') {
			if (!await db.isSortedSetMember(`followRequests:uid.${id}`, actor)) {
				if (await db.isSortedSetMember(`followingRemote:${id}`, actor)) return; // already following
				return reject('Accept', req.body, actor); // not following, not requested, so reject to hopefully stop retries
			}
			const timestamp = await db.sortedSetScore(`followRequests:uid.${id}`, actor);
			await Promise.all([
				db.sortedSetRemove(`followRequests:uid.${id}`, actor),
				db.sortedSetAdd(`followingRemote:${id}`, timestamp, actor),
				db.sortedSetAdd(`followersRemote:${actor}`, timestamp, id), // for followers backreference and notes assertion checking
			]);
			const followingRemoteCount = await db.sortedSetCard(`followingRemote:${id}`);
			await user.setUserField(id, 'followingRemoteCount', followingRemoteCount);
		} else if (localType === 'category') {
			if (!await db.isSortedSetMember(`followRequests:cid.${id}`, actor)) {
				if (await db.isSortedSetMember(`cid:${id}:following`, actor)) return; // already following
				return reject('Accept', req.body, actor); // not following, not requested, so reject to hopefully stop retries
			}
			const timestamp = await db.sortedSetScore(`followRequests:cid.${id}`, actor);
			await Promise.all([
				db.sortedSetRemove(`followRequests:cid.${id}`, actor),
				db.sortedSetAdd(`cid:${id}:following`, timestamp, actor),
				db.sortedSetAdd(`followersRemote:${actor}`, timestamp, `cid|${id}`), // for notes assertion checking
			]);
		}
	}
};

inbox.undo = async (req) => {
	// todo: "actor" in this case should be the one in object, no?
	const { actor, object } = req.body;
	const { type } = object;

	if (actor !== object.actor) {
		throw new Error('[[error:activitypub.actor-mismatch]]');
	}

	const assertion = await activitypub.actors.assert(actor);
	if (!assertion) {
		throw new Error('[[error:activitypub.invalid-id]]');
	}

	let { type: localType, id } = await helpers.resolveLocalId(object.object);

	winston.verbose(`[activitypub/inbox/undo] ${type} ${localType && id ? `${localType} ${id}` : object.object} via ${actor}`);

	switch (type) {
		case 'Follow': {
			switch (localType) {
				case 'user': {
					const exists = await user.exists(id);
					if (!exists) {
						throw new Error('[[error:invalid-uid]]');
					}

					await Promise.all([
						db.sortedSetRemove(`followersRemote:${id}`, actor),
						db.sortedSetRemove(`followingRemote:${actor}`, id),
					]);
					const followerRemoteCount = await db.sortedSetCard(`followerRemote:${id}`);
					await user.setUserField(id, 'followerRemoteCount', followerRemoteCount);
					notifications.rescind(`follow:${id}:uid:${actor}`);
					break;
				}

				case 'category': {
					const exists = await categories.exists(id);
					if (!exists) {
						throw new Error('[[error:invalid-cid]]');
					}

					await user.setCategoryWatchState(actor, id, categories.watchStates.notwatching);
					break;
				}
			}

			break;
		}

		case 'Like': {
			const exists = await posts.exists(id);
			if (localType !== 'post' || !exists) {
				throw new Error('[[error:invalid-pid]]');
			}

			const allowed = await privileges.posts.can('posts:upvote', id, activitypub._constants.uid);
			if (!allowed) {
				winston.verbose(`[activitypub/inbox.like] ${id} not allowed to be upvoted.`);
				reject('Like', object, actor);
				break;
			}

			await posts.unvote(id, actor);
			announce(object.object, req.body);
			notifications.rescind(`upvote:post:${id}:uid:${actor}`);
			break;
		}

		case 'Announce': {
			id = id || object.object; // remote announces
			const exists = await posts.exists(id);
			if (!exists) {
				activitypub.helpers.log(`[activitypub/inbox/undo] Attempted to undo announce of ${id} but couldn't find it, so doing nothing.`);
				break;
			}

			await activitypub.notes.announce.remove(id, actor);
			notifications.rescind(`announce:post:${id}:uid:${actor}`);
			break;
		}
		case 'Flag': {
			if (!Array.isArray(object.object)) {
				object.object = [object.object];
			}
			await Promise.all(object.object.map(async (subject) => {
				const { type, id } = await activitypub.helpers.resolveLocalId(subject.id);
				try {
					await flags.rescindReport(type, id, actor);
				} catch (e) {
					reject('Undo', { type: 'Flag', object: [subject] }, actor);
				}
			}));
			break;
		}
	}
};
inbox.flag = async (req) => {
	const { actor, object, content } = req.body;
	const objects = Array.isArray(object) ? object : [object];

	// Check if the actor is valid
	if (!await activitypub.actors.assert(actor)) {
		return reject('Flag', objects, actor);
	}

	await Promise.all(objects.map(async (subject, index) => {
		const { type, id } = await activitypub.helpers.resolveObjects(subject.id);
		try {
			await flags.create(activitypub.helpers.mapToLocalType(type), id, actor, content);
		} catch (e) {
			reject('Flag', objects[index], actor);
		}
	}));
};

inbox.reject = async (req) => {
	const { actor, object } = req.body;
	const { type, id } = object;
	const { hostname } = new URL(actor);
	const queueId = `${type}:${id}:${hostname}`;

	// stop retrying rejected requests
	clearTimeout(activitypub.retryQueue.get(queueId));
	activitypub.retryQueue.delete(queueId);
};<|MERGE_RESOLUTION|>--- conflicted
+++ resolved
@@ -198,22 +198,15 @@
 		}
 	}
 	const pid = object.id || object;
-<<<<<<< HEAD
-=======
 	let type = object.type || undefined;
->>>>>>> e5fdf9f1
 
 	// Deletes don't have their objects resolved automatically
 	let method = 'purge';
 	try {
-<<<<<<< HEAD
-		const { type } = await activitypub.get('uid', 0, pid);
-=======
 		if (!type) {
 			({ type } = await activitypub.get('uid', 0, pid));
 		}
 
->>>>>>> e5fdf9f1
 		if (type === 'Tombstone') {
 			method = 'delete';
 		}
@@ -236,11 +229,7 @@
 
 	switch (true) {
 		case isNote: {
-<<<<<<< HEAD
-			const uid = await posts.getPostField(object, 'uid');
-=======
 			const uid = await posts.getPostField(pid, 'uid');
->>>>>>> e5fdf9f1
 			await announce(pid, req.body);
 			await api.posts[method]({ uid }, { pid });
 			break;
