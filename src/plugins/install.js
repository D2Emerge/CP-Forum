--- conflicted
+++ resolved
@@ -49,18 +49,12 @@
 			},
 			function (next) {
 				meta.reloadRequired = true;
-<<<<<<< HEAD
 				if (isActive) {
-					Plugins.fireHook('action:plugin.deactivate', {id: id});
+					Plugins.fireHook('action:plugin.deactivate', { id: id });
 				}
 
 				setImmediate(next);
-			}
-=======
-				Plugins.fireHook(isActive ? 'action:plugin.deactivate' : 'action:plugin.activate', id);
-				next();
 			},
->>>>>>> 995f8296
 		], function (err) {
 			if (err) {
 				winston.warn('[plugins] Could not toggle active state on plugin \'' + id + '\'');
@@ -101,18 +95,12 @@
 				Plugins.get(id, next);
 			},
 			function (pluginData, next) {
-<<<<<<< HEAD
 				if (installed) {
-					Plugins.fireHook('action:plugin.uninstall', {id: id, version: version});
+					Plugins.fireHook('action:plugin.uninstall', { id: id, version: version });
 				}
 
 				setImmediate(next, null, pluginData);
-			}
-=======
-				Plugins.fireHook('action:plugin.' + type, id);
-				next(null, pluginData);
 			},
->>>>>>> 995f8296
 		], callback);
 	}
 
