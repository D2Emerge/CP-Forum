'use strict';

var	async = require('async'),
	nconf = require('nconf'),
	gravatar = require('gravatar'),

	plugins = require('./plugins'),
	db = require('./database'),
	meta = require('./meta'),
	groups = require('./groups'),
	Password = require('./password');

(function(User) {

	User.email = require('./user/email');
	User.notifications = require('./user/notifications');
	User.reset = require('./user/reset');
	User.digest = require('./user/digest');

	require('./user/auth')(User);
	require('./user/create')(User);
	require('./user/posts')(User);
	require('./user/follow')(User);
	require('./user/profile')(User);
	require('./user/admin')(User);
	require('./user/delete')(User);
	require('./user/settings')(User);
	require('./user/search')(User);
	require('./user/jobs')(User);

	User.getUserField = function(uid, field, callback) {
		User.getUserFields(uid, [field], function(err, user) {
			callback(err, user ? user[field] : null);
		});
	};

	User.getUserFields = function(uid, fields, callback) {
		User.getMultipleUserFields([uid], fields, function(err, users) {
			callback(err, users ? users[0] : null);
		});
	};

	User.getMultipleUserFields = function(uids, fields, callback) {
		var fieldsToRemove = [];
		function addField(field) {
			if (fields.indexOf(field) === -1) {
				fields.push(field);
				fieldsToRemove.push(field);
			}
		}

		if (!Array.isArray(uids) || !uids.length) {
			return callback(null, []);
		}

		var keys = uids.map(function(uid) {
			return 'user:' + uid;
		});

		if (fields.indexOf('uid') === -1) {
			fields.push('uid');
		}

		if (fields.indexOf('picture') !== -1) {
			addField('email');
			addField('gravatarpicture');
			addField('uploadedpicture');
		}

		db.getObjectsFields(keys, fields, function(err, users) {
			if (err) {
				return callback(err);
			}

			modifyUserData(users, fieldsToRemove, callback);
		});
	};

	User.getUserData = function(uid, callback) {
		User.getUsersData([uid], function(err, users) {
			callback(err, users ? users[0] : null);
		});
	};

	User.getUsersData = function(uids, callback) {
		if (!Array.isArray(uids) || !uids.length) {
			return callback(null, []);
		}

		var keys = uids.map(function(uid) {
			return 'user:' + uid;
		});

		db.getObjects(keys, function(err, users) {
			if (err) {
				return callback(err);
			}

			modifyUserData(users, [], callback);
		});
	};

	function modifyUserData(users, fieldsToRemove, callback) {
		users.forEach(function(user) {
			if (!user) {
				return;
			}

			if (user.password) {
				user.password = undefined;
			}

			if (!parseInt(user.uid, 10)) {
				user.uid = 0;
				user.username = '[[global:guest]]';
				user.userslug = '';
				user.picture = User.createGravatarURLFromEmail('');
			}

			if (user.picture) {
				if (user.picture === user.uploadedpicture) {
					user.picture = user.picture.indexOf('http') === -1 ? nconf.get('relative_path') + user.picture : user.picture;
				} else {
					user.picture = User.createGravatarURLFromEmail(user.email);
				}
			}

			for(var i=0; i<fieldsToRemove.length; ++i) {
				user[fieldsToRemove[i]] = undefined;
			}
		});

		plugins.fireHook('filter:users.get', users, callback);
	}

	User.updateLastOnlineTime = function(uid, callback) {
		callback = callback || function() {};
		User.getUserFields(uid, ['status', 'lastonline'], function(err, userData) {
			var now = Date.now();
			if (err || userData.status === 'offline' || now - parseInt(userData.lastonline, 10) < 300000) {
				return callback(err);
			}

			User.setUserField(uid, 'lastonline', now, callback);
		});
	};

	User.updateOnlineUsers = function(uid, callback) {
		callback = callback || function() {};
		db.sortedSetScore('users:online', uid, function(err, score) {
			var now = Date.now();
			if (err || now - parseInt(score, 10) < 300000) {
				return callback(err);
			}
			db.sortedSetAdd('users:online', now, uid, callback);
		});
	};

	User.setUserField = function(uid, field, value, callback) {
		plugins.fireHook('action:user.set', {field: field, value: value, type: 'set'});
		db.setObjectField('user:' + uid, field, value, callback);
	};

	User.setUserFields = function(uid, data, callback) {
		for (var field in data) {
			if (data.hasOwnProperty(field)) {
				plugins.fireHook('action:user.set', {field: field, value: data[field], type: 'set'});
			}
		}

		db.setObject('user:' + uid, data, callback);
	};

	User.incrementUserFieldBy = function(uid, field, value, callback) {
		callback = callback || function() {};
		db.incrObjectFieldBy('user:' + uid, field, value, function(err, value) {
			if (err) {
				return callback(err);
			}
			plugins.fireHook('action:user.set', {field: field, value: value, type: 'increment'});

			callback(null, value);
		});
	};

	User.decrementUserFieldBy = function(uid, field, value, callback) {
		callback = callback || function() {};
		db.incrObjectFieldBy('user:' + uid, field, -value, function(err, value) {
			if (err) {
				return callback(err);
			}
			plugins.fireHook('action:user.set', {field: field, value: value, type: 'decrement'});

			callback(null, value);
		});
	};

	User.getUidsFromSet = function(set, start, stop, callback) {
		if (set === 'users:online') {
			var count = parseInt(stop, 10) === -1 ? stop : stop - start + 1;
			var now = Date.now();
			db.getSortedSetRevRangeByScore(set, start, count, now, now - 300000, callback);
		} else {
			db.getSortedSetRevRange(set, start, stop, callback);
		}
	};

	User.getUsersFromSet = function(set, start, stop, callback) {
		async.waterfall([
			function(next) {
				User.getUidsFromSet(set, start, stop, next);
			},
			function(uids, next) {
				User.getUsers(uids, next);
			}
		], callback);
	};

	User.getUsers = function(uids, callback) {
		var fields = ['uid', 'username', 'userslug', 'picture', 'status', 'banned', 'postcount', 'reputation', 'email:confirmed'];
		plugins.fireHook('filter:users.addFields', {fields: fields}, function(err, data) {
			if (err) {
				return callback(err);
			}
			data.fields = data.fields.filter(function(field, index, array) {
				return array.indexOf(field) === index;
			});
			async.parallel({
				userData: function(next) {
					User.getMultipleUserFields(uids, data.fields, next);
				},
				isAdmin: function(next) {
					User.isAdministrator(uids, next);
				},
				isOnline: function(next) {
					require('./socket.io').isUsersOnline(uids, next);
				}
			}, function(err, results) {
				if (err) {
					return callback(err);
				}

				results.userData.forEach(function(user, index) {
					if (!user) {
						return;
					}
					user.status = User.getStatus(user.status, results.isOnline[index]);
					user.administrator = results.isAdmin[index];
					user.banned = parseInt(user.banned, 10) === 1;
					user['email:confirmed'] = parseInt(user['email:confirmed'], 10) === 1;
				});
<<<<<<< HEAD
=======

>>>>>>> 63eeee43
				plugins.fireHook('filter:userlist.get', {users: results.userData}, function(err, data) {
					if (err) {
						return callback(err);
					}
<<<<<<< HEAD
=======

>>>>>>> 63eeee43
					callback(null, data.users);
				});
			});
		});
	};

	User.getStatus = function(status, isOnline) {
		return isOnline ? (status || 'online') : 'offline';
	};

	User.createGravatarURLFromEmail = function(email) {
		var customGravatarDefaultImage = meta.config.customGravatarDefaultImage;
		if (customGravatarDefaultImage && customGravatarDefaultImage.indexOf('http') === -1) {
			customGravatarDefaultImage = nconf.get('url') + meta.config.customGravatarDefaultImage;
		}

		var options = {
			size: parseInt(meta.config.profileImageDimension, 10) || 128,
			default: customGravatarDefaultImage || meta.config.defaultGravatarImage || 'identicon',
			rating: 'pg'
		};

		if (!email) {
			email = '';
		}

		return gravatar.url(email, options, true);
	};

	User.hashPassword = function(password, callback) {
		if (!password) {
			return callback(null, password);
		}

		Password.hash(nconf.get('bcrypt_rounds') || 12, password, callback);
	};

	User.addTopicIdToUser = function(uid, tid, timestamp, callback) {
		async.parallel([
			async.apply(db.sortedSetAdd, 'uid:' + uid + ':topics', timestamp, tid),
			async.apply(User.incrementUserFieldBy, uid, 'topiccount', 1)
		], callback);
	};

	User.exists = function(userslug, callback) {
		User.getUidByUserslug(userslug, function(err, exists) {
			callback(err, !! exists);
		});
	};

	User.getUidByUsername = function(username, callback) {
		if (!username) {
			return callback();
		}
		db.getObjectField('username:uid', username, callback);
	};

	User.getUidByUserslug = function(userslug, callback) {
		if (!userslug) {
			return callback();
		}
		db.getObjectField('userslug:uid', userslug, callback);
	};

	User.getUsernamesByUids = function(uids, callback) {
		User.getMultipleUserFields(uids, ['username'], function(err, users) {
			if (err) {
				return callback(err);
			}

			users = users.map(function(user) {
				return user.username;
			});

			callback(null, users);
		});
	};

	User.getUsernameByUserslug = function(slug, callback) {
		async.waterfall([
			function(next) {
				User.getUidByUserslug(slug, next);
			},
			function(uid, next) {
				User.getUserField(uid, 'username', next);
			}
		], callback);
	};

	User.getUidByEmail = function(email, callback) {
		db.getObjectField('email:uid', email.toLowerCase(), callback);
	};

	User.getUsernameByEmail = function(email, callback) {
		db.getObjectField('email:uid', email.toLowerCase(), function(err, uid) {
			if (err) {
				return callback(err);
			}
			User.getUserField(uid, 'username', callback);
		});
	};

	User.isModerator = function(uid, cid, callback) {
		function filterIsModerator(err, isModerator) {
			if (err) {
				return callback(err);
			}

			plugins.fireHook('filter:user.isModerator', {uid: uid, cid:cid, isModerator: isModerator}, function(err, data) {
				if (Array.isArray(uid) && !Array.isArray(data.isModerator) || Array.isArray(cid) && !Array.isArray(data.isModerator)) {
					return callback(new Error('filter:user.isModerator - i/o mismatch'));
				}

				callback(err, data.isModerator);
			});
		}

		if (Array.isArray(cid)) {
			if (!parseInt(uid, 10)) {
				return filterIsModerator(null, cid.map(function() {return false;}));
			}
			var uniqueCids = cid.filter(function(cid, index, array) {
				return array.indexOf(cid) === index;
			});

			var groupNames = uniqueCids.map(function(cid) {
				return 'cid:' + cid + ':privileges:mods';
			});

			groups.isMemberOfGroups(uid, groupNames, function(err, isMembers) {
				if (err) {
					return callback(err);
				}

				var map = {};
				uniqueCids.forEach(function(cid, index) {
					map[cid] = isMembers[index];
				});

				filterIsModerator(null, cid.map(function(cid) {
					return map[cid];
				}));
			});
		} else {
			if (Array.isArray(uid)) {
				groups.isMembers(uid, 'cid:' + cid + ':privileges:mods', filterIsModerator);
			} else {
				groups.isMember(uid, 'cid:' + cid + ':privileges:mods', filterIsModerator);
			}
		}
	};

	User.isAdministrator = function(uid, callback) {
		if (Array.isArray(uid)) {
			groups.isMembers(uid, 'administrators', callback);
		} else {
			groups.isMember(uid, 'administrators', callback);
		}
	};

	User.getIgnoredCategories = function(uid, callback) {
		db.getSortedSetRange('uid:' + uid + ':ignored:cids', 0, -1, callback);
	};

	User.ignoreCategory = function(uid, cid, callback) {
		if (!uid) {
			return callback();
		}
		db.sortedSetAdd('uid:' + uid + ':ignored:cids', Date.now(), cid, callback);
	};

	User.watchCategory = function(uid, cid, callback) {
		if (!uid) {
			return callback();
		}
		db.sortedSetRemove('uid:' + uid + ':ignored:cids', cid, callback);
	};


}(exports));<|MERGE_RESOLUTION|>--- conflicted
+++ resolved
@@ -249,18 +249,11 @@
 					user.banned = parseInt(user.banned, 10) === 1;
 					user['email:confirmed'] = parseInt(user['email:confirmed'], 10) === 1;
 				});
-<<<<<<< HEAD
-=======
-
->>>>>>> 63eeee43
+
 				plugins.fireHook('filter:userlist.get', {users: results.userData}, function(err, data) {
 					if (err) {
 						return callback(err);
 					}
-<<<<<<< HEAD
-=======
-
->>>>>>> 63eeee43
 					callback(null, data.users);
 				});
 			});
