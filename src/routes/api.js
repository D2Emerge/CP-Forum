var path = require('path'),
	nconf = require('nconf'),
	async = require('async'),
	fs = require('fs'),

	db = require('../database'),
	user = require('../user'),
	groups = require('../groups'),
	auth = require('./authentication'),
	topics = require('../topics'),
	ThreadTools = require('../threadTools'),
	posts = require('../posts'),
	categories = require('../categories'),
	categoryTools = require('../categoryTools')
	meta = require('../meta'),
	Plugins = require('../plugins'),
	utils = require('../../public/src/utils'),
	translator = require('../../public/src/translator'),
	pkg = require('../../package.json');


(function (Api) {
	Api.createRoutes = function (app) {

		app.namespace('/api', function () {

			app.all('*', function(req, res, next) {

				if(req.user) {
					user.updateLastOnlineTime(req.user.uid);
				}

				next();
			});

			app.get('/get_templates_listing', function (req, res) {
				utils.walk(path.join(__dirname, '../../', 'public/templates'), function (err, data) {
					res.json(data.concat(app.get_custom_templates()).filter(function(value, index, self) {
						return self.indexOf(value) === index;
					}));
				});
			});

			app.get('/config', function (req, res, next) {
				var config = require('../../public/config.json');

				config.postDelay = meta.config.postDelay;
				config.minimumTitleLength = meta.config.minimumTitleLength;
				config.maximumTitleLength = meta.config.maximumTitleLength;
				config.minimumPostLength = meta.config.minimumPostLength;
				config.hasImageUploadPlugin = Plugins.hasListeners('filter:uploadImage');
				config.maximumProfileImageSize = meta.config.maximumProfileImageSize;
				config.minimumUsernameLength = meta.config.minimumUsernameLength;
				config.maximumUsernameLength = meta.config.maximumUsernameLength;
				config.minimumPasswordLength = meta.config.minimumPasswordLength;
				config.maximumSignatureLength = meta.config.maximumSignatureLength;
				config.useOutgoingLinksPage = parseInt(meta.config.useOutgoingLinksPage, 10) === 1;
				config.allowGuestPosting = parseInt(meta.config.allowGuestPosting, 10) === 1;
				config.allowFileUploads = parseInt(meta.config.allowFileUploads, 10) === 1;
				config.allowTopicsThumbnail = parseInt(meta.config.allowTopicsThumbnail, 10) === 1;
				config.usePagination = parseInt(meta.config.usePagination, 10) === 1;
				config.topicsPerPage = meta.config.topicsPerPage || 20;
				config.postsPerPage = meta.config.postsPerPage || 20;
				config.maximumFileSize = meta.config.maximumFileSize;
				config.defaultLang = meta.config.defaultLang || 'en_GB';
				config.environment = process.env.NODE_ENV;

				if (!req.user) {
					return res.json(200, config);
				}

				if(req.user) {
					user.getSettings(req.user.uid, function(err, settings) {
						if(err) {
							return next(err);
						}

						config.usePagination = settings.usePagination;
						config.topicsPerPage = settings.topicsPerPage;
						config.postsPerPage = settings.postsPerPage;
						res.json(200, config);
					});
				}
			});

			app.get('/home', function (req, res) {
				var uid = (req.user) ? req.user.uid : 0;
				categories.getAllCategories(uid, function (err, data) {

					data.categories = data.categories.filter(function (category) {
						return !category.disabled;
					});

					function canSee(category, next) {
						categoryTools.privileges(category.cid, ((req.user) ? req.user.uid || 0 : 0), function(err, privileges) {
							next(!err && privileges.read);
						});
					}

					function getRecentReplies(category, callback) {
						categories.getRecentReplies(category.cid, uid, parseInt(category.numRecentReplies, 10), function (err, posts) {
							category.posts = posts;
							category.post_count = posts.length > 2 ? 2 : posts.length; // this was a hack to make metro work back in the day, post_count should just = length
							callback(null);
						});
					}

					async.filter(data.categories, canSee, function(visibleCategories) {
						data.categories = visibleCategories;

						async.each(data.categories, getRecentReplies, function (err) {

							var	motdString,
								assemble = function() {
									data.motd_class = (parseInt(meta.config.show_motd, 10) === 1 || meta.config.show_motd === undefined) ? '' : ' none';
									data.motd_class += (meta.config.motd && meta.config.motd.length > 0) ? '' : ' default';
									data.motd_class += meta.config.motd_class ? ' ' + meta.config.motd_class : '';

									data.motd = motdString;
									res.json(data);
								};

							if (!meta.config.motd) {
								translator.translate('\n\n<h1>NodeBB</h1> <small><span>v' + pkg.version + '</span></small>\n\n<h5>[[global:motd.welcome]]</h5>\
									<div class="btn-group">\
										<a target="_blank" href="https://www.nodebb.org" class="btn btn-link btn-md">\
											<i class="fa fa-comment"></i>\
											<span>&nbsp;[[global:motd.get]]</span>\
										</a>\
										<a target="_blank" href="https://github.com/designcreateplay/NodeBB" class="btn btn-link btn-md">\
											<i class="fa fa-github"></i>\
											<span>&nbsp;[[global:motd.fork]]</span>\
										</a>\
										<a target="_blank" href="https://facebook.com/NodeBB" class="btn btn-link btn-md">\
											<i class="fa fa-facebook"></i>\
											<span>&nbsp;[[global:motd.like]]</span>\
										</a>\
										<a target="_blank" href="https://twitter.com/NodeBB" class="btn btn-link btn-md">\
											<i class="fa fa-twitter"></i>\
											<span>&nbsp;[[global:motd.follow]]</span>\
										</a>\
									</div>\
								', function(motd) {
									motdString = motd;
									assemble();
								});
							} else {
								motdString = meta.config.motd;
								assemble();
							}
						});
					});
				});
			});

			app.get('/login', function (req, res) {
				var data = {},
					login_strategies = auth.get_login_strategies(),
					num_strategies = login_strategies.length,
					emailersPresent = Plugins.hasListeners('action:email.send');

				if (num_strategies == 0) {
					data = {
						'login_window:spansize': 'col-md-12',
						'alternate_logins': false
					};
				} else {
					data = {
						'login_window:spansize': 'col-md-6',
						'alternate_logins': true
					}
				}

				data.authentication = login_strategies;
				data.token = res.locals.csrf_token;
				data.showResetLink = emailersPresent;

				res.json(data);
			});

			app.get('/register', function (req, res) {
				var data = {},
					login_strategies = auth.get_login_strategies(),
					num_strategies = login_strategies.length;

				if (num_strategies == 0) {
					data = {
						'register_window:spansize': 'col-md-12',
						'alternate_logins': false
					};
				} else {
					data = {
						'register_window:spansize': 'col-md-6',
						'alternate_logins': true
					}
				}

				data.authentication = login_strategies;

				data.token = res.locals.csrf_token;
				data.minimumUsernameLength = meta.config.minimumUsernameLength;
				data.maximumUsernameLength = meta.config.maximumUsernameLength;
				data.minimumPasswordLength = meta.config.minimumPasswordLength;
				data.termsOfUse = meta.config.termsOfUse;
				res.json(data);
			});

			app.get('/topic/:id/:slug?', function (req, res, next) {
				var uid = (req.user) ? req.user.uid : 0;
				var page = 1;
				if(req.query && req.query.page) {
					page = req.query.page;
				}

				if(!utils.isNumber(page) || parseInt(page, 10) < 1) {
					return res.send(404);
				}

				user.getSettings(uid, function(err, settings) {
					if(err) {
						return next(err);
					}

					var start = (page - 1) * settings.postsPerPage;
					var end = start + settings.postsPerPage - 1;

					ThreadTools.privileges(req.params.id, uid, function(err, privileges) {
						if (privileges.read) {
							topics.getTopicWithPosts(req.params.id, uid, start, end, false, function (err, data) {
								if(err) {
									return next(err);
								}

								if(page > data.pageCount) {
									return res.send(404);
								}

								data.currentPage = page;
								data.privileges = privileges;

								if (parseInt(data.deleted, 10) === 1 && parseInt(data.expose_tools, 10) === 0) {
									return res.json(404, {});
								}

								res.json(data);
							});
						} else {
							res.send(403);
						}
					});
				});
			});

			app.get('/category/:id/:slug?', function (req, res, next) {
				var uid = (req.user) ? req.user.uid : 0;
				var page = 1;
				if(req.query && req.query.page) {
					page = req.query.page;
				}

				if(!utils.isNumber(page) || parseInt(page, 10) < 1) {
					return res.send(404);
				}

				user.getSettings(uid, function(err, settings) {
					if(err) {
						return next(err);
					}

					var start = (page - 1) * settings.topicsPerPage,
						end = start + settings.topicsPerPage - 1;

					categoryTools.privileges(req.params.id, uid, function(err, privileges) {
						if (!err && privileges.read) {
							categories.getCategoryById(req.params.id, start, end, uid, function (err, data) {
								if(err) {
									return next(err);
								}

								data.currentPage = page;
								data.privileges = privileges;

								if (data && !data.disabled) {
									res.json(data);
								} else {
									next();
								}
							}, req.params.id, uid);
						} else {
							res.send(403);
						}
					});
				});
			});

			app.get('/recent/:term?', function (req, res, next) {
				var uid = (req.user) ? req.user.uid : 0;
				topics.getLatestTopics(uid, 0, 19, req.params.term, function (err, data) {
					if(err) {
						return next(err);
					}

					res.json(data);
				});
			});

			app.get('/popular/:set?', function (req, res, next) {
				var uid = (req.user) ? req.user.uid : 0;
				var set = 'topics:' + req.params.set;
				if(!req.params.set) {
					set = 'topics:posts';
				}
				topics.getTopicsFromSet(uid, set, 0, 19, function(err, data) {
					if(err) {
						return next(err);
					}
					res.json(data);
				});
			});

			app.get('/unread', function (req, res, next) {
				var uid = (req.user) ? req.user.uid : 0;
				topics.getUnreadTopics(uid, 0, 19, function (err, data) {
					if(err) {
						return next(err);
					}

					res.json(data);
				});
			});

			app.get('/unread/total', function (req, res, next) {
				var uid = (req.user) ? req.user.uid : 0;
				topics.getTotalUnread(uid, function (err, data) {
					if(err) {
						return next(err);
					}

					res.json(data);
				});
			});

			app.get('/notifications', function(req, res) {
				if (req.user && req.user.uid) {
					user.notifications.getAll(req.user.uid, null, null, function(err, notifications) {
						res.json({
							notifications: notifications
						});
					});
				} else {
					res.send(403);
				}
			});

			app.get('/confirm/:id', function (req, res) {
				user.email.confirm(req.params.id, function (data) {
					if (data.status === 'ok') {
						res.json({
							'alert-class': 'alert-success',
							title: 'Email Confirmed',
							text: 'Thank you for vaidating your email. Your account is now fully activated.'
						});
					} else {
						res.json({
							'alert-class': 'alert-danger',
							title: 'An error occurred...',
							text: 'There was a problem validating your email address. Perhaps the code was invalid or has expired.'
						});
					}
				});
			});

			app.get('/outgoing', function (req, res) {
				var url = req.query.url;

				if (url) {
					res.json({
						url: url,
						title: meta.config.title
					});
				} else {
					res.status(404);
					res.redirect(nconf.get('relative_path') + '/404');
				}
			});

			app.get('/search', function (req, res) {
				if ((req.user && req.user.uid) || meta.config.allowGuestSearching === '1') {
					return res.json({
						show_no_topics: 'hide',
						show_no_posts: 'hide',
						show_results: 'hide',
						search_query: '',
						posts: [],
						topics: []
					});
				} else {
					res.send(403);
				}
			});

			app.get('/search/:term', function (req, res, next) {
				var limit = 50;

				function searchPosts(callback) {
					db.search('post', req.params.term, limit, function(err, pids) {
						if (err) {
							return callback(err, null);
						}

						posts.getPostSummaryByPids(pids, false, callback);
					});
				}

				function searchTopics(callback) {
					db.search('topic', req.params.term, limit, function(err, tids) {
						if (err) {
							return callback(err, null);
						}

						topics.getTopicsByTids(tids, 0, 0, callback);
					});
				}

				if ((req.user && req.user.uid) || meta.config.allowGuestSearching === '1') {
					async.parallel([searchPosts, searchTopics], function (err, results) {
						if (err) {
							return next(err);
						}

						if(!results) {
							results = [];
							results[0] = results[1] = [];
						}

						return res.json({
							show_no_topics: results[1].length ? 'hide' : '',
							show_no_posts: results[0].length ? 'hide' : '',
							show_results: '',
							search_query: req.params.term,
							posts: results[0],
							topics: results[1],
							post_matches : results[0].length,
							topic_matches : results[1].length
						});
					});
				} else {
					res.send(403);
				}
			});

			function upload(req, res, filesIterator, next) {
				if(!req.user) {
					return res.json(403, {message:'not allowed'});
				}
				var files = req.files.files;

				if(!Array.isArray(files)) {
					return res.json(500, {message: 'invalid files'});
				}

				// multiple files
				if(Array.isArray(files[0])) {
					files = files[0];
				}

				function deleteTempFiles() {
					for(var i=0; i<files.length; ++i) {
						fs.unlink(files[i].path);
					}
				}

				async.map(files, filesIterator, function(err, images) {
					deleteTempFiles();
					if(err) {
						return res.json(500, {message: err.message});
					}
					res.json(200, images);
				});
			}

			app.post('/post/upload', function(req, res, next) {
				upload(req, res, function(file, next) {
					if(file.type.match('image.*')) {
						posts.uploadPostImage(file, next);
					} else {
						posts.uploadPostFile(file, next);
					}
				}, next)
			});

<<<<<<< HEAD
			app.post('/topic/thumb/upload', function(req, res, next) {
				upload(req, res, function(file, next) {
					if(file.type.match('image.*')) {
						topics.uploadTopicThumb(file, next);
					} else {
		            	res.json(500, {message: 'Invalid File'});
=======
					if(err) {
						return res.json(500, err.message);
>>>>>>> bc10080c
					}
				}, next)
			});

			app.get('/reset', function (req, res) {
				res.json({});
			});

			app.get('/reset/:code', function (req, res) {
				res.json({
					reset_code: req.params.code
				});
			});

			app.get('/404', function (req, res) {
				res.json({});
			});

			app.get('/403', function (req, res) {
				res.json({});
			});

			app.get('/500', function(req, res) {
				res.json({errorMessage: 'testing'});
			});
		});
	}
}(exports));<|MERGE_RESOLUTION|>--- conflicted
+++ resolved
@@ -11,7 +11,7 @@
 	ThreadTools = require('../threadTools'),
 	posts = require('../posts'),
 	categories = require('../categories'),
-	categoryTools = require('../categoryTools')
+	categoryTools = require('../categoryTools'),
 	meta = require('../meta'),
 	Plugins = require('../plugins'),
 	utils = require('../../public/src/utils'),
@@ -473,7 +473,7 @@
 				async.map(files, filesIterator, function(err, images) {
 					deleteTempFiles();
 					if(err) {
-						return res.json(500, {message: err.message});
+						return res.json(500, err.message);
 					}
 					res.json(200, images);
 				});
@@ -489,19 +489,14 @@
 				}, next)
 			});
 
-<<<<<<< HEAD
 			app.post('/topic/thumb/upload', function(req, res, next) {
 				upload(req, res, function(file, next) {
 					if(file.type.match('image.*')) {
 						topics.uploadTopicThumb(file, next);
 					} else {
 		            	res.json(500, {message: 'Invalid File'});
-=======
-					if(err) {
-						return res.json(500, err.message);
->>>>>>> bc10080c
-					}
-				}, next)
+					}
+				}, next);
 			});
 
 			app.get('/reset', function (req, res) {
