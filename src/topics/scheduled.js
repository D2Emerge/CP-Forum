'use strict';

const _ = require('lodash');
const winston = require('winston');
const { CronJob } = require('cron');

const db = require('../database');
const posts = require('../posts');
const socketHelpers = require('../socket.io/helpers');
const topics = require('./index');
const categories = require('../categories');
const groups = require('../groups');
const user = require('../user');
const api = require('../api');
const plugins = require('../plugins');

const Scheduled = module.exports;

Scheduled.startJobs = function () {
	winston.verbose('[scheduled topics] Starting jobs.');
	new CronJob('*/1 * * * *', async () => {
		try {
			await Scheduled.handleExpired();
		} catch (err) {
			winston.error(err.stack);
		}
	}, null, true);
};

Scheduled.handleExpired = async function () {
	const now = Date.now();
	const tids = await db.getSortedSetRangeByScore('topics:scheduled', 0, -1, '-inf', now);

	if (!tids.length) {
		return;
	}

	await postTids(tids);
	await db.sortedSetsRemoveRangeByScore([`topics:scheduled`], '-inf', now);
};

async function postTids(tids) {
	let topicsData = await topics.getTopicsData(tids);
	// Filter deleted
	topicsData = topicsData.filter(topicData => Boolean(topicData));
	const uids = _.uniq(topicsData.map(topicData => topicData.uid)).filter(uid => uid); // Filter guests topics

	// Restore first to be not filtered for being deleted
	// Restoring handles "updateRecentTid"
	await Promise.all([].concat(
		topicsData.map(topicData => topics.restore(topicData.tid)),
		topicsData.map(topicData => topics.updateLastPostTimeFromLastPid(topicData.tid))
	));

	await Promise.all([].concat(
		sendNotifications(uids, topicsData),
		updateUserLastposttimes(uids, topicsData),
<<<<<<< HEAD
		updateGroupPosts(uids, topicsData),
		federatePosts(uids, topicsData),
=======
		updateGroupPosts(topicsData),
>>>>>>> 2e0b8b32
		...topicsData.map(topicData => unpin(topicData.tid, topicData)),
	));
}

// topics/tools.js#pin/unpin would block non-admins/mods, thus the local versions
Scheduled.pin = async function (tid, topicData) {
	return Promise.all([
		topics.setTopicField(tid, 'pinned', 1),
		db.sortedSetAdd(`cid:${topicData.cid}:tids:pinned`, Date.now(), tid),
		db.sortedSetsRemove([
			`cid:${topicData.cid}:tids`,
			`cid:${topicData.cid}:tids:create`,
			`cid:${topicData.cid}:tids:posts`,
			`cid:${topicData.cid}:tids:votes`,
			`cid:${topicData.cid}:tids:views`,
		], tid),
	]);
};

Scheduled.reschedule = async function ({ cid, tid, timestamp, uid }) {
	if (timestamp < Date.now()) {
		await postTids([tid]);
	} else {
		const mainPid = await topics.getTopicField(tid, 'mainPid');
		await Promise.all([
			db.sortedSetsAdd([
				'topics:scheduled',
				`uid:${uid}:topics`,
				'topics:tid',
				`cid:${cid}:uid:${uid}:tids`,
			], timestamp, tid),
			posts.setPostField(mainPid, 'timestamp', timestamp),
			db.sortedSetsAdd([
				'posts:pid',
				`uid:${uid}:posts`,
				`cid:${cid}:uid:${uid}:pids`,
			], timestamp, mainPid),
			shiftPostTimes(tid, timestamp),
		]);
		await topics.updateLastPostTimeFromLastPid(tid);
	}
};

function unpin(tid, topicData) {
	return [
		topics.setTopicField(tid, 'pinned', 0),
		topics.deleteTopicField(tid, 'pinExpiry'),
		db.sortedSetRemove(`cid:${topicData.cid}:tids:pinned`, tid),
		db.sortedSetAddBulk([
			[`cid:${topicData.cid}:tids`, topicData.lastposttime, tid],
			[`cid:${topicData.cid}:tids:create`, topicData.timestamp, tid],
			[`cid:${topicData.cid}:tids:posts`, topicData.postcount, tid],
			[`cid:${topicData.cid}:tids:votes`, parseInt(topicData.votes, 10) || 0, tid],
			[`cid:${topicData.cid}:tids:views`, topicData.viewcount, tid],
		]),
	];
}

async function sendNotifications(uids, topicsData) {
	const userData = await user.getUsersData(uids);
	const uidToUserData = Object.fromEntries(uids.map((uid, idx) => [uid, userData[idx]]));

	let postsData = await posts.getPostsData(topicsData.map(t => t && t.mainPid));
	topicsData = topicsData.filter((t, i) => t && postsData[i]);
	postsData = postsData.filter(Boolean);
	postsData.forEach((postData, idx) => {
		if (postData) {
			postData.user = uidToUserData[topicsData[idx].uid];
			postData.topic = topicsData[idx];
		}
	});

	await Promise.all(topicsData.map(
		(t, idx) => user.notifications.sendTopicNotificationToFollowers(t.uid, t, postsData[idx])
	).concat(
		postsData.map(p => topics.notifyTagFollowers(p, p.uid))
	).concat(
		postsData.map(p => categories.notifyCategoryFollowers(p, p.uid))
	).concat(
		topicsData.map(
			(t, idx) => socketHelpers.notifyNew(t.uid, 'newTopic', { posts: [postsData[idx]], topic: t })
		)
	));
	plugins.hooks.fire('action:topics.scheduled.notify', {
		posts: postsData,
		topics: topicsData,
	});
}

async function updateUserLastposttimes(uids, topicsData) {
	const lastposttimes = (await user.getUsersFields(uids, ['lastposttime'])).map(u => u.lastposttime);

	let tstampByUid = {};
	topicsData.forEach((tD) => {
		tstampByUid[tD.uid] = tstampByUid[tD.uid] ? tstampByUid[tD.uid].concat(tD.lastposttime) : [tD.lastposttime];
	});
	tstampByUid = Object.fromEntries(
		Object.entries(tstampByUid).map(uidTimestamp => [uidTimestamp[0], Math.max(...uidTimestamp[1])])
	);

	const uidsToUpdate = uids.filter((uid, idx) => tstampByUid[uid] > lastposttimes[idx]);
	return Promise.all(uidsToUpdate.map(uid => user.setUserField(uid, 'lastposttime', tstampByUid[uid])));
}

async function updateGroupPosts(topicsData) {
	const postsData = await posts.getPostsData(topicsData.map(t => t && t.mainPid));
	await Promise.all(postsData.map(async (post, i) => {
		if (post && topicsData[i]) {
			post.cid = topicsData[i].cid;
			await groups.onNewPostMade(post);
		}
	}));
}

function federatePosts(uids, topicData) {
	topicData.forEach(({ mainPid: pid }, idx) => {
		const uid = uids[idx];

		api.activitypub.create.note({ uid }, { pid });
	});
}

async function shiftPostTimes(tid, timestamp) {
	const pids = (await posts.getPidsFromSet(`tid:${tid}:posts`, 0, -1, false));
	// Leaving other related score values intact, since they reflect post order correctly, and it seems that's good enough
	return db.setObjectBulk(pids.map((pid, idx) => [`post:${pid}`, { timestamp: timestamp + idx + 1 }]));
}<|MERGE_RESOLUTION|>--- conflicted
+++ resolved
@@ -55,12 +55,8 @@
 	await Promise.all([].concat(
 		sendNotifications(uids, topicsData),
 		updateUserLastposttimes(uids, topicsData),
-<<<<<<< HEAD
-		updateGroupPosts(uids, topicsData),
+		updateGroupPosts(topicsData),
 		federatePosts(uids, topicsData),
-=======
-		updateGroupPosts(topicsData),
->>>>>>> 2e0b8b32
 		...topicsData.map(topicData => unpin(topicData.tid, topicData)),
 	));
 }
