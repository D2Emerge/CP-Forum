--- conflicted
+++ resolved
@@ -40,20 +40,10 @@
 			next(null, {
 				groups: groupsData,
 				allowGroupCreation: parseInt(meta.config.allowGroupCreation, 10) === 1,
-				nextStart: stop + 1
+				nextStart: stop + 1,
 			});
-		}
-<<<<<<< HEAD
-
-		callback(null, {
-			groups: groups,
-			allowGroupCreation: parseInt(meta.config.allowGroupCreation, 10) === 1,
-			nextStart: stop + 1,
-		});
-	});
-=======
+		},
 	], callback);
->>>>>>> 048eb8a3
 };
 
 groupsController.details = function (req, res, callback) {
