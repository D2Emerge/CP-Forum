"use strict";

var categoriesController = {},
	async = require('async'),
	qs = require('querystring'),
	nconf = require('nconf'),
	privileges = require('../privileges'),
<<<<<<< HEAD
	user = require('../user'),
	categories = require('../categories'),
	topics = require('../topics'),
	meta = require('../meta');
=======
	user = require('./../user'),
	categories = require('./../categories'),
	topics = require('./../topics'),
	meta = require('./../meta'),
	plugins = require('./../plugins');
>>>>>>> 74e55244

categoriesController.recent = function(req, res, next) {
	var uid = req.user ? req.user.uid : 0;
	var end = (parseInt(meta.config.topicsPerList, 10) || 20) - 1;
	topics.getLatestTopics(uid, 0, end, req.params.term, function (err, data) {
		if (err) {
			return next(err);
		}

		data['feeds:disableRSS'] = parseInt(meta.config['feeds:disableRSS'], 10) === 1;

		plugins.fireHook('filter:category.get', data, uid, function(err, data) {
			res.render('recent', data);
		});
	});
};

categoriesController.popular = function(req, res, next) {
	var uid = req.user ? req.user.uid : 0;

	var term = req.params.term || 'daily';

	topics.getPopular(term, uid, meta.config.topicsPerList, function(err, data) {
		if (err) {
			return next(err);
		}

		data['feeds:disableRSS'] = parseInt(meta.config['feeds:disableRSS'], 10) === 1;

		plugins.fireHook('filter:category.get', {topics: data}, uid, function(err, data) {
			res.render('popular', data);
		});
	});
};

categoriesController.unread = function(req, res, next) {
	var uid = req.user ? req.user.uid : 0;
	var end = (parseInt(meta.config.topicsPerList, 10) || 20) - 1;
	topics.getUnreadTopics(uid, 0, end, function (err, data) {
		if (err) {
			return next(err);
		}

		plugins.fireHook('filter:category.get', data, uid, function(err, data) {
			res.render('unread', data);
		});
	});
};

categoriesController.unreadTotal = function(req, res, next) {
	var uid = req.user ? req.user.uid : 0;

	topics.getTotalUnread(uid, function (err, data) {
		if(err) {
			return next(err);
		}

		res.json(data);
	});
};

categoriesController.get = function(req, res, next) {
	var cid = req.params.category_id,
		page = req.query.page || 1,
		uid = req.user ? req.user.uid : 0;

	async.waterfall([
		function(next) {
			categories.getCategoryField(cid, 'disabled', next);
		},
		function(disabled, next) {
			if (parseInt(disabled, 10) === 1) {
				return next(new Error('[[error:category-disabled]]'));
			}

			privileges.categories.get(cid, uid, next);
		},
		function (privileges, next) {
			if (!privileges.read) {
				return next(new Error('[[error:no-privileges]]'));
			}

			user.getSettings(uid, function(err, settings) {
				if (err) {
					return next(err);
				}

				var topicIndex = 0;
				if (!settings.usePagination) {
					topicIndex = Math.max((req.params.topic_index || 1) - (settings.topicsPerPage - 1), 0);
				} else if (!req.query.page) {
					var index = Math.max(parseInt((req.params.topic_index || 0), 10), 0);
					page = Math.ceil((index + 1) / settings.topicsPerPage);
				}

				var start = (page - 1) * settings.topicsPerPage + topicIndex,
					end = start + settings.topicsPerPage - 1;

				categories.getCategoryById(cid, start, end, uid, function (err, categoryData) {
					if (err) {
						return next(err);
					}

					categoryData.privileges = privileges;
					next(err, categoryData);
				});
			});
		},
		function (categoryData, next) {
			res.locals.metaTags = [
				{
					name: 'title',
					content: categoryData.name
				},
				{
					property: 'og:title',
					content: categoryData.name
				},
				{
					name: 'description',
					content: categoryData.description
				},
				{
					property: "og:type",
					content: 'website'
				}
			];

			if(categoryData.backgroundImage) {
				res.locals.metaTags.push({
					name: 'og:image',
					content: categoryData.backgroundImage
				});
			}

			res.locals.linkTags = [
				{
					rel: 'alternate',
					type: 'application/rss+xml',
					href: nconf.get('url') + '/category/' + cid + '.rss'
				},
				{
					rel: 'up',
					href: nconf.get('url')
				}
			];

			next(null, categoryData);
		}
	], function (err, data) {
		if (err) {
			return res.locals.isAPI ? res.json(404, 'not-found') : res.redirect(nconf.get('relative_path') + '/404');
		}

		if (data.link) {
			return res.redirect(data.link);
		}

		var category_url = cid + (req.params.slug ? '/' + req.params.slug : '');
		var queryString = qs.stringify(req.query);
		if(queryString.length) {
			category_url += '?' + queryString;
		}

		data.currentPage = page;
		data['feeds:disableRSS'] = meta.config['feeds:disableRSS'] === '1' ? true : false;

		// Paginator for noscript
		data.pages = [];
		for(var x=1;x<=data.pageCount;x++) {
			data.pages.push({
				page: x,
				active: x === parseInt(page, 10)
			});
		}
		res.render('category', data);
	});
};

module.exports = categoriesController;<|MERGE_RESOLUTION|>--- conflicted
+++ resolved
@@ -5,18 +5,11 @@
 	qs = require('querystring'),
 	nconf = require('nconf'),
 	privileges = require('../privileges'),
-<<<<<<< HEAD
 	user = require('../user'),
 	categories = require('../categories'),
 	topics = require('../topics'),
 	meta = require('../meta');
-=======
-	user = require('./../user'),
-	categories = require('./../categories'),
-	topics = require('./../topics'),
-	meta = require('./../meta'),
-	plugins = require('./../plugins');
->>>>>>> 74e55244
+	plugins = require('../plugins');
 
 categoriesController.recent = function(req, res, next) {
 	var uid = req.user ? req.user.uid : 0;
