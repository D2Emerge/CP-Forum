--- conflicted
+++ resolved
@@ -50,20 +50,15 @@
 		if (!postData) {
 			return postData;
 		}
-<<<<<<< HEAD
+
 		if (!type || !allowedTypes.has(type)) {
 			type = 'default';
 		}
 		postData.content = String(postData.sourceContent || postData.content || '');
-		const cache = require('./cache');
+		const cache = postCache.getOrCreate();
 		const cacheKey = `${String(postData.pid)}|${type}`;
 		const cachedContent = cache.get(cacheKey);
-=======
-		postData.content = String(postData.content || '');
-		const cache = postCache.getOrCreate();
-		const pid = String(postData.pid);
-		const cachedContent = cache.get(pid);
->>>>>>> d9e135ef
+
 		if (postData.pid && cachedContent !== undefined) {
 			postData.content = cachedContent;
 			return postData;
