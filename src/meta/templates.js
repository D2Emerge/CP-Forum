"use strict";

var mkdirp = require('mkdirp'),
	rimraf = require('rimraf'),
	winston = require('winston'),
	async = require('async'),
	path = require('path'),
	fs = require('fs'),
	nconf = require('nconf'),

	emitter = require('../emitter'),
	plugins = require('../plugins'),
	utils = require('../../public/src/utils'),

	Templates = {},
	searchIndex = {};

Templates.compile = function(callback) {
	callback = callback || function() {};
	var fromFile = nconf.get('from-file') || '';

	if (nconf.get('isPrimary') === 'false' || fromFile.match('tpl')) {
		if (fromFile.match('tpl')) {
			winston.info('[minifier] Compiling templates skipped');
		}

		emitter.emit('templates:compiled');
		return callback();
	}

	compile(callback);
};


function getBaseTemplates(theme) {
	var baseTemplatesPaths = [],
		baseThemePath, baseThemeConfig;

	while (theme) {
		baseThemePath = path.join(nconf.get('themes_path'), theme);
		baseThemeConfig = require(path.join(baseThemePath, 'theme.json'));

		baseTemplatesPaths.push(path.join(baseThemePath, baseThemeConfig.templates || 'templates'));
		theme = baseThemeConfig.baseTheme;
	}

<<<<<<< HEAD
	return baseTemplatesPaths.reverse();
}

function preparePaths(baseTemplatesPaths, callback) {
	var coreTemplatesPath = nconf.get('core_templates_path'),
		viewsPath = nconf.get('views_dir');

	plugins.getTemplates(function(err, pluginTemplates) {
		if (err) {
			return callback(err);
		}
		
=======
	async.waterfall([
		async.apply(plugins.fireHook, 'static:templates.precompile', {}),
		async.apply(plugins.getTemplates)
	], function(err, pluginTemplates) {
		if (err) {
			return callback(err);
		}

>>>>>>> 13dfe6cd
		winston.verbose('[meta/templates] Compiling templates');
		rimraf.sync(viewsPath);
		mkdirp.sync(viewsPath);

		async.parallel({
			coreTpls: function(next) {
				utils.walk(coreTemplatesPath, next);
			},
			baseThemes: function(next) {
				async.map(baseTemplatesPaths, function(baseTemplatePath, next) {
					utils.walk(baseTemplatePath, function(err, paths) {
						paths = paths.map(function(tpl) {
							return {
								base: baseTemplatePath,
								path: tpl.replace(baseTemplatePath, '')
							};
						});

						next(err, paths);
					});
				}, next);
			}
		}, function(err, data) {
			var baseThemes = data.baseThemes,
				coreTpls = data.coreTpls,
				paths = {};

			coreTpls.forEach(function(el, i) {
				paths[coreTpls[i].replace(coreTemplatesPath, '')] = coreTpls[i];
			});

			baseThemes.forEach(function(baseTpls) {
				baseTpls.forEach(function(el, i) {
					paths[baseTpls[i].path] = path.join(baseTpls[i].base, baseTpls[i].path);
				});
			});

			for (var tpl in pluginTemplates) {
				if (pluginTemplates.hasOwnProperty(tpl)) {
					paths[tpl] = pluginTemplates[tpl];
				}
			}

			callback(err, paths);
		});
	});
}

function compile(callback) {
	var themeConfig = require(nconf.get('theme_config')),
		baseTemplatesPaths = themeConfig.baseTheme ? getBaseTemplates(themeConfig.baseTheme) : [nconf.get('base_templates_path')],
		viewsPath = nconf.get('views_dir');
	

	preparePaths(baseTemplatesPaths, function(err, paths) {
		if (err) {
			return callback(err);
		}

		async.each(Object.keys(paths), function(relativePath, next) {
			var file = fs.readFileSync(paths[relativePath]).toString(),
				matches = null,
				regex = /[ \t]*<!-- IMPORT ([\s\S]*?)? -->[ \t]*/;

			while((matches = file.match(regex)) !== null) {
				var partial = "/" + matches[1];

				if (paths[partial] && relativePath !== partial) {
					file = file.replace(regex, fs.readFileSync(paths[partial]).toString());
				} else {
					winston.warn('[meta/templates] Partial not loaded: ' + matches[1]);
					file = file.replace(regex, "");
				}
			}

			if (relativePath.match(/^\/admin\/[\s\S]*?/)) {
				addIndex(relativePath, file);
			}

			mkdirp.sync(path.join(viewsPath, relativePath.split('/').slice(0, -1).join('/')));
			fs.writeFile(path.join(viewsPath, relativePath), file, next);
		}, function(err) {
			if (err) {
				winston.error('[meta/templates] ' + err.stack);
				return callback(err);
			}

			compileIndex(viewsPath, function() {
				winston.verbose('[meta/templates] Successfully compiled templates.');

				emitter.emit('templates:compiled');
				if (process.send) {
					process.send({
						action: 'templates:compiled'
					});
				}
				callback();
			});
		});
	});
}


function addIndex(path, file) {
	searchIndex[path] = file;
}

function compileIndex(viewsPath, callback) {
	fs.writeFile(path.join(viewsPath, '/indexed.json'), JSON.stringify(searchIndex), callback);
}

module.exports = Templates;<|MERGE_RESOLUTION|>--- conflicted
+++ resolved
@@ -44,7 +44,6 @@
 		theme = baseThemeConfig.baseTheme;
 	}
 
-<<<<<<< HEAD
 	return baseTemplatesPaths.reverse();
 }
 
@@ -52,12 +51,6 @@
 	var coreTemplatesPath = nconf.get('core_templates_path'),
 		viewsPath = nconf.get('views_dir');
 
-	plugins.getTemplates(function(err, pluginTemplates) {
-		if (err) {
-			return callback(err);
-		}
-		
-=======
 	async.waterfall([
 		async.apply(plugins.fireHook, 'static:templates.precompile', {}),
 		async.apply(plugins.getTemplates)
@@ -66,7 +59,6 @@
 			return callback(err);
 		}
 
->>>>>>> 13dfe6cd
 		winston.verbose('[meta/templates] Compiling templates');
 		rimraf.sync(viewsPath);
 		mkdirp.sync(viewsPath);
