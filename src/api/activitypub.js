'use strict';

/**
 * DEVELOPMENT NOTE
 *
 * THIS FILE IS UNDER ACTIVE DEVELOPMENT AND IS EXPLICITLY EXCLUDED FROM IMMUTABILITY GUARANTEES
 *
 * If you use api methods in this file, be prepared that they may be removed or modified with no warning.
 */

const nconf = require('nconf');
const winston = require('winston');

const db = require('../database');
const user = require('../user');
const categories = require('../categories');
const meta = require('../meta');
const privileges = require('../privileges');
const activitypub = require('../activitypub');
const posts = require('../posts');
const topics = require('../topics');
const messaging = require('../messaging');
const utils = require('../utils');

const activitypubApi = module.exports;

function enabledCheck(next) {
	return async function (caller, params) {
		if (meta.config.activitypubEnabled) {
			try {
				await next(caller, params);
			} catch (e) {
				winston.error(`[activitypub/api] Error\n${e.stack}`);
			}
		}
	};
}

activitypubApi.follow = enabledCheck(async (caller, { type, id, actor } = {}) => {
	// Privilege checks should be done upstream
	const acceptedTypes = ['uid', 'cid'];
	const assertion = await activitypub.actors.assert(actor);
	if (!acceptedTypes.includes(type) || !assertion || (Array.isArray(assertion) && assertion.length)) {
		throw new Error('[[error:activitypub.invalid-id]]');
	}

<<<<<<< HEAD
	actor = actor.includes('@') ? await user.getUidByUserslug(actor) : actor;
=======
	if (actor.includes('@')) {
		const [uid, cid] = await Promise.all([
			user.getUidByUserslug(actor),
			categories.getCidByHandle(actor),
		]);

		actor = uid || cid;
	}
	const [handle, isFollowing] = await Promise.all([
		user.getUserField(actor, 'username'),
		db.isSortedSetMember(type === 'uid' ? `followingRemote:${id}` : `cid:${id}:following`, actor),
	]);
>>>>>>> 26e6a222

	const isFollowing = await db.isSortedSetMember(type === 'uid' ? `followingRemote:${id}` : `cid:${id}:following`, actor);
	if (isFollowing) { // already following
		return;
	}

	const timestamp = Date.now();

	await db.sortedSetAdd(`followRequests:${type}.${id}`, timestamp, actor);
	try {
		await activitypub.send(type, id, [actor], {
			id: `${nconf.get('url')}/${type}/${id}#activity/follow/${encodeURIComponent(actor)}/${timestamp}`,
			type: 'Follow',
			object: actor,
		});
	} catch (e) {
		await db.sortedSetRemove(`followRequests:${type}.${id}`, actor);
		throw e;
	}
});

// should be .undo.follow
activitypubApi.unfollow = enabledCheck(async (caller, { type, id, actor }) => {
	const acceptedTypes = ['uid', 'cid'];
	const assertion = await activitypub.actors.assert(actor);
	if (!acceptedTypes.includes(type) || !assertion) {
		throw new Error('[[error:activitypub.invalid-id]]');
	}

<<<<<<< HEAD
	actor = actor.includes('@') ? await user.getUidByUserslug(actor) : actor;

	const isFollowing = await db.isSortedSetMember(type === 'uid' ? `followingRemote:${id}` : `cid:${id}:following`, actor);
	if (!isFollowing) { // already not following
=======
	if (actor.includes('@')) {
		const [uid, cid] = await Promise.all([
			user.getUidByUserslug(actor),
			categories.getCidByHandle(actor),
		]);

		actor = uid || cid;
	}

	const [handle, isFollowing, isPending] = await Promise.all([
		user.getUserField(actor, 'username'),
		db.isSortedSetMember(type === 'uid' ? `followingRemote:${id}` : `cid:${id}:following`, actor),
		db.isSortedSetMember(`followRequests:${type === 'uid' ? 'uid' : 'cid'}.${id}`, actor),
	]);

	if (!isFollowing && !isPending) { // already not following/pending
>>>>>>> 26e6a222
		return;
	}

	const timestamps = await db.sortedSetsScore([
		`followRequests:${type}.${id}`,
		type === 'uid' ? `followingRemote:${id}` : `cid:${id}:following`,
	], actor);
	const timestamp = timestamps[0] || timestamps[1];

	const object = {
		id: `${nconf.get('url')}/${type}/${id}#activity/follow/${encodeURIComponent(actor)}/${timestamp}`,
		type: 'Follow',
		object: actor,
	};
	if (type === 'uid') {
		object.actor = `${nconf.get('url')}/uid/${id}`;
	} else if (type === 'cid') {
		object.actor = `${nconf.get('url')}/category/${id}`;
	}

	await activitypub.send(type, id, [actor], {
		id: `${nconf.get('url')}/${type}/${id}#activity/undo:follow/${encodeURIComponent(actor)}/${timestamp}`,
		type: 'Undo',
		object,
	});

	if (type === 'uid') {
		await Promise.all([
			db.sortedSetRemove(`followingRemote:${id}`, actor),
			db.sortedSetRemove(`followRequests:uid.${id}`, actor),
			db.decrObjectField(`user:${id}`, 'followingRemoteCount'),
		]);
	} else if (type === 'cid') {
		await Promise.all([
			db.sortedSetRemove(`cid:${id}:following`, actor),
			db.sortedSetRemove(`followRequests:cid.${id}`, actor),
			db.sortedSetRemove(`followersRemote:${actor}`, `cid|${id}`),
		]);
	}
});

activitypubApi.create = {};

activitypubApi.create.note = enabledCheck(async (caller, { pid, post }) => {
	if (!post) {
		post = (await posts.getPostSummaryByPids([pid], caller.uid, { stripTags: false })).pop();
		if (!post) {
			return;
		}
	} else {
		pid = post.pid;
	}

	const allowed = await privileges.posts.can('topics:read', pid, activitypub._constants.uid);
	if (!allowed) {
		activitypub.helpers.log(`[activitypub/api] Not federating creation of pid ${pid} to the fediverse due to privileges.`);
		return;
	}

	const { activity, targets } = await activitypub.mocks.activities.create(pid, caller.uid, post);

	await Promise.all([
		activitypub.send('uid', caller.uid, Array.from(targets), activity),
		activitypub.feps.announce(pid, activity),
		// utils.isNumber(post.cid) ? activitypubApi.add(caller, { pid }) : undefined,
	]);
});

activitypubApi.create.privateNote = enabledCheck(async (caller, { messageObj }) => {
	const { roomId } = messageObj;
	let targets = await messaging.getUidsInRoom(roomId, 0, -1);
	targets = targets.filter(uid => !utils.isNumber(uid)); // remote uids only

	const object = await activitypub.mocks.notes.private({ messageObj });

	const payload = {
		id: `${object.id}#activity/create/${Date.now()}`,
		type: 'Create',
		actor: object.attributedTo,
		to: object.to,
		object,
	};

	await activitypub.send('uid', messageObj.fromuid, targets, payload);
});

activitypubApi.update = {};

activitypubApi.update.profile = enabledCheck(async (caller, { uid }) => {
	const [object, targets] = await Promise.all([
		activitypub.mocks.actors.user(uid),
		db.getSortedSetMembers(`followersRemote:${caller.uid}`),
	]);

	await activitypub.send('uid', caller.uid, targets, {
		id: `${object.id}#activity/update/${Date.now()}`,
		type: 'Update',
		actor: object.id,
		to: [activitypub._constants.publicAddress],
		cc: [],
		object,
	});
});

activitypubApi.update.category = enabledCheck(async (caller, { cid }) => {
	const [object, targets] = await Promise.all([
		activitypub.mocks.actors.category(cid),
		activitypub.notes.getCategoryFollowers(cid),
	]);

	await activitypub.send('cid', cid, targets, {
		id: `${object.id}#activity/update/${Date.now()}`,
		type: 'Update',
		actor: object.id,
		to: [activitypub._constants.publicAddress],
		cc: [],
		object,
	});
});

activitypubApi.update.note = enabledCheck(async (caller, { post }) => {
	// Only applies to local posts
	if (!utils.isNumber(post.pid)) {
		return;
	}

	const object = await activitypub.mocks.notes.public(post);
	const { to, cc, targets } = await activitypub.buildRecipients(object, { pid: post.pid, uid: post.user.uid });
	object.to = to;
	object.cc = cc;

	const allowed = await privileges.posts.can('topics:read', post.pid, activitypub._constants.uid);
	if (!allowed) {
		activitypub.helpers.log(`[activitypub/api] Not federating update of pid ${post.pid} to the fediverse due to privileges.`);
		return;
	}

	const payload = {
		id: `${object.id}#activity/update/${post.edited || Date.now()}`,
		type: 'Update',
		actor: object.attributedTo,
		to,
		cc,
		object,
	};

	await Promise.all([
		activitypub.send('uid', caller.uid, Array.from(targets), payload),
		activitypub.feps.announce(post.pid, payload),
	]);
});

activitypubApi.update.privateNote = enabledCheck(async (caller, { messageObj }) => {
	if (!utils.isNumber(messageObj.mid)) {
		return;
	}

	const { roomId } = messageObj;
	let uids = await messaging.getUidsInRoom(roomId, 0, -1);
	uids = uids.filter(uid => String(uid) !== String(messageObj.fromuid)); // no author
	const to = uids.map(uid => (utils.isNumber(uid) ? `${nconf.get('url')}/uid/${uid}` : uid));
	const targets = uids.filter(uid => !utils.isNumber(uid)); // remote uids only

	const object = await activitypub.mocks.notes.private({ messageObj });

	const payload = {
		id: `${object.id}#activity/create/${Date.now()}`,
		type: 'Update',
		actor: object.attributedTo,
		to,
		object,
	};

	await activitypub.send('uid', caller.uid, targets, payload);
});

activitypubApi.delete = {};

activitypubApi.delete.note = enabledCheck(async (caller, { pid }) => {
	// Only applies to local posts
	if (!utils.isNumber(pid)) {
		return;
	}

	const id = `${nconf.get('url')}/post/${pid}`;
	const post = (await posts.getPostSummaryByPids([pid], caller.uid, { stripTags: false })).pop();
	const object = await activitypub.mocks.notes.public(post);
	const { to, cc, targets } = await activitypub.buildRecipients(object, { pid, uid: post.user.uid });

	const allowed = await privileges.posts.can('topics:read', pid, activitypub._constants.uid);
	if (!allowed) {
		activitypub.helpers.log(`[activitypub/api] Not federating update of pid ${pid} to the fediverse due to privileges.`);
		return;
	}

	const payload = {
		id: `${id}#activity/delete/${Date.now()}`,
		type: 'Delete',
		actor: object.attributedTo,
		to,
		cc,
		object: id,
		origin: object.context,
	};

	await Promise.all([
		activitypub.send('uid', caller.uid, Array.from(targets), payload),
		activitypub.feps.announce(pid, payload),
	]);
});

activitypubApi.like = {};

activitypubApi.like.note = enabledCheck(async (caller, { pid }) => {
	if (!activitypub.helpers.isUri(pid)) { // remote only
		return;
	}

	const uid = await posts.getPostField(pid, 'uid');
	if (!activitypub.helpers.isUri(uid)) {
		return;
	}

	const payload = {
		id: `${nconf.get('url')}/uid/${caller.uid}#activity/like/${encodeURIComponent(pid)}`,
		type: 'Like',
		actor: `${nconf.get('url')}/uid/${caller.uid}`,
		object: pid,
	};

	await Promise.all([
		activitypub.send('uid', caller.uid, [uid], payload),
		activitypub.feps.announce(pid, payload),
	]);
});

activitypubApi.announce = {};

activitypubApi.announce.note = enabledCheck(async (caller, { tid }) => {
	const { mainPid: pid, cid } = await topics.getTopicFields(tid, ['mainPid', 'cid']);

	// Only remote posts can be announced to real categories
	if (utils.isNumber(pid) || parseInt(cid, 10) === -1) {
		return;
	}

	const uid = await posts.getPostField(pid, 'uid'); // author
	const allowed = await privileges.posts.can('topics:read', pid, activitypub._constants.uid);
	if (!allowed) {
		activitypub.helpers.log(`[activitypub/api] Not federating announce of pid ${pid} to the fediverse due to privileges.`);
		return;
	}

	const { to, cc, targets } = await activitypub.buildRecipients({
		id: pid,
		to: [activitypub._constants.publicAddress],
		cc: [`${nconf.get('url')}/uid/${caller.uid}/followers`, uid],
	}, { uid: caller.uid });

	await activitypub.send('uid', caller.uid, Array.from(targets), {
		id: `${nconf.get('url')}/post/${encodeURIComponent(pid)}#activity/announce/${Date.now()}`,
		type: 'Announce',
		actor: `${nconf.get('url')}/uid/${caller.uid}`,
		to,
		cc,
		object: pid,
		target: `${nconf.get('url')}/category/${cid}`,
	});
});

activitypubApi.undo = {};

// activitypubApi.undo.follow =

activitypubApi.undo.like = enabledCheck(async (caller, { pid }) => {
	if (!activitypub.helpers.isUri(pid)) {
		return;
	}

	const uid = await posts.getPostField(pid, 'uid');
	if (!activitypub.helpers.isUri(uid)) {
		return;
	}

	const payload = {
		id: `${nconf.get('url')}/uid/${caller.uid}#activity/undo:like/${encodeURIComponent(pid)}/${Date.now()}`,
		type: 'Undo',
		actor: `${nconf.get('url')}/uid/${caller.uid}`,
		object: {
			actor: `${nconf.get('url')}/uid/${caller.uid}`,
			id: `${nconf.get('url')}/uid/${caller.uid}#activity/like/${encodeURIComponent(pid)}`,
			type: 'Like',
			object: pid,
		},
	};

	await Promise.all([
		activitypub.send('uid', caller.uid, [uid], payload),
		activitypub.feps.announce(pid, payload),
	]);
});

activitypubApi.flag = enabledCheck(async (caller, flag) => {
	if (!activitypub.helpers.isUri(flag.targetId)) {
		return;
	}
	const reportedIds = [flag.targetId];
	if (flag.type === 'post' && activitypub.helpers.isUri(flag.targetUid)) {
		reportedIds.push(flag.targetUid);
	}
	const reason = flag.reason ||
		(flag.reports && flag.reports.filter(report => report.reporter.uid === caller.uid).at(-1).value);
	await activitypub.send('uid', caller.uid, reportedIds, {
		id: `${nconf.get('url')}/${flag.type}/${encodeURIComponent(flag.targetId)}#activity/flag/${caller.uid}`,
		type: 'Flag',
		actor: `${nconf.get('url')}/uid/${caller.uid}`,
		object: reportedIds,
		content: reason,
	});
	await db.sortedSetAdd(`flag:${flag.flagId}:remote`, Date.now(), caller.uid);
});

/*
activitypubApi.add = enabledCheck((async (_, { pid }) => {
	let localId;
	if (String(pid).startsWith(nconf.get('url'))) {
		({ id: localId } = await activitypub.helpers.resolveLocalId(pid));
	}

	const tid = await posts.getPostField(localId || pid, 'tid');
	const cid = await posts.getCidByPid(localId || pid);
	if (!utils.isNumber(tid) || cid <= 0) { // `Add` only federated on categorized topics started locally
		return;
	}

	let to = [activitypub._constants.publicAddress];
	let cc = [];
	let targets;
	({ to, cc, targets } = await activitypub.buildRecipients({ to, cc }, { pid: localId || pid, cid }));

	await activitypub.send('cid', cid, Array.from(targets), {
		id: `${nconf.get('url')}/post/${encodeURIComponent(localId || pid)}#activity/add/${Date.now()}`,
		type: 'Add',
		to,
		cc,
		object: utils.isNumber(pid) ? `${nconf.get('url')}/post/${pid}` : pid,
		target: `${nconf.get('url')}/topic/${tid}`,
	});
}));
*/
activitypubApi.undo.flag = enabledCheck(async (caller, flag) => {
	if (!activitypub.helpers.isUri(flag.targetId)) {
		return;
	}
	const reportedIds = [flag.targetId];
	if (flag.type === 'post' && activitypub.helpers.isUri(flag.targetUid)) {
		reportedIds.push(flag.targetUid);
	}
	const reason = flag.reason ||
		(flag.reports && flag.reports.filter(report => report.reporter.uid === caller.uid).at(-1).value);
	await activitypub.send('uid', caller.uid, reportedIds, {
		id: `${nconf.get('url')}/${flag.type}/${encodeURIComponent(flag.targetId)}#activity/undo:flag/${caller.uid}/${Date.now()}`,
		type: 'Undo',
		actor: `${nconf.get('url')}/uid/${caller.uid}`,
		object: {
			id: `${nconf.get('url')}/${flag.type}/${encodeURIComponent(flag.targetId)}#activity/flag/${caller.uid}`,
			actor: `${nconf.get('url')}/uid/${caller.uid}`,
			type: 'Flag',
			object: reportedIds,
			content: reason,
		},
	});
	await db.sortedSetRemove(`flag:${flag.flagId}:remote`, caller.uid);
});<|MERGE_RESOLUTION|>--- conflicted
+++ resolved
@@ -44,9 +44,6 @@
 		throw new Error('[[error:activitypub.invalid-id]]');
 	}
 
-<<<<<<< HEAD
-	actor = actor.includes('@') ? await user.getUidByUserslug(actor) : actor;
-=======
 	if (actor.includes('@')) {
 		const [uid, cid] = await Promise.all([
 			user.getUidByUserslug(actor),
@@ -55,11 +52,6 @@
 
 		actor = uid || cid;
 	}
-	const [handle, isFollowing] = await Promise.all([
-		user.getUserField(actor, 'username'),
-		db.isSortedSetMember(type === 'uid' ? `followingRemote:${id}` : `cid:${id}:following`, actor),
-	]);
->>>>>>> 26e6a222
 
 	const isFollowing = await db.isSortedSetMember(type === 'uid' ? `followingRemote:${id}` : `cid:${id}:following`, actor);
 	if (isFollowing) { // already following
@@ -89,12 +81,6 @@
 		throw new Error('[[error:activitypub.invalid-id]]');
 	}
 
-<<<<<<< HEAD
-	actor = actor.includes('@') ? await user.getUidByUserslug(actor) : actor;
-
-	const isFollowing = await db.isSortedSetMember(type === 'uid' ? `followingRemote:${id}` : `cid:${id}:following`, actor);
-	if (!isFollowing) { // already not following
-=======
 	if (actor.includes('@')) {
 		const [uid, cid] = await Promise.all([
 			user.getUidByUserslug(actor),
@@ -104,14 +90,12 @@
 		actor = uid || cid;
 	}
 
-	const [handle, isFollowing, isPending] = await Promise.all([
-		user.getUserField(actor, 'username'),
+	const [isFollowing, isPending] = await Promise.all([
 		db.isSortedSetMember(type === 'uid' ? `followingRemote:${id}` : `cid:${id}:following`, actor),
 		db.isSortedSetMember(`followRequests:${type === 'uid' ? 'uid' : 'cid'}.${id}`, actor),
 	]);
 
 	if (!isFollowing && !isPending) { // already not following/pending
->>>>>>> 26e6a222
 		return;
 	}
 
